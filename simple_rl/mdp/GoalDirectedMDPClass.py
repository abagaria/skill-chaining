--- conflicted
+++ resolved
@@ -39,14 +39,10 @@
         self.original_salient_events = copy(self._salient_events)
 
         # In some MDPs, we use a predicate to determine if we are at the start state of the MDP
-<<<<<<< HEAD
-        self.start_state_salient_event = SalientEvent(target_state=self.init_state.position, event_idx=0, is_init_event=True)
-=======
         self.start_state_salient_event = SalientEvent(target_state=init_state,
                                                       event_idx=0,
                                                       name="Start State Salient",
                                                       is_init_event=True)
->>>>>>> ba6f2ab1
 
         # Keep track of all the salient events ever created in this MDP
         self.all_salient_events_ever = copy(self._salient_events)
