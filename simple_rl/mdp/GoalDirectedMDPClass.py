--- conflicted
+++ resolved
@@ -41,11 +41,7 @@
         distance_to_goal = np.linalg.norm(curr_pos - goal_pos)
         done = distance_to_goal <= self.goal_tolerance
         is_terminal = done and not time_limit_truncated
-<<<<<<< HEAD
-        reward = +0. if is_terminal else -distance_to_goal # /normalization_factor
-=======
         reward = +0. if is_terminal else -distance_to_goal
->>>>>>> e7db2a17
         return reward, is_terminal
 
     def batched_sparse_gc_reward_function(self, states, goals):
@@ -73,11 +69,7 @@
 
         assert distances.shape == dones.shape == (states.shape[0],) == (goals.shape[0],)
 
-<<<<<<< HEAD
-        rewards = -distances # / normalization_factor
-=======
         rewards = -distances
->>>>>>> e7db2a17
         rewards[dones==1] = 0.
         
         return rewards, dones
