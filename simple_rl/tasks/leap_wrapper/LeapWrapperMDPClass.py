"""
LeapWrapperMDPClass.py: Contains implementation for MDPs of the Leap Environments.
https://github.com/vitchyr/multiworld
"""

# Python imports.
import ipdb
import numpy as np

# Other imports.
import gym

from simple_rl.mdp.GoalDirectedMDPClass import GoalDirectedMDP
from simple_rl.tasks.leap_wrapper.LeapWrapperStateClass import LeapWrapperState
from simple_rl.agents.func_approx.dsc.SalientEventClass import SalientEvent

import multiworld
import pdb

# Rendering tests -Kiran
import imageio


class LeapWrapperMDP(GoalDirectedMDP):
    """ Class for Leap Wrapper MDPs """

    def __init__(self, dense_reward=False, render=False):
        self.env_name = "sawyer"
        self.dense_reward = dense_reward
        self.render = render

<<<<<<< HEAD
        if self.render:
            self.movie_width = 600
            self.movie_height = 600
            self.movie_framerate = 240.
            self.movie_timestep = 0
            self.movie_timestep_start = 2000000
            self.movie_timestep_stop = 50000
            self.save_every = 5000

            movie_duration = self.movie_timestep_start - self.movie_timestep_stop
            assert(self.save_every < movie_duration)

            self.movie = np.zeros((
                self.save_every,
                self.movie_width,
                self.movie_height,
                3), dtype=np.uint8)


        self.salient_tolerance = 0.03
=======
        self.salient_tolerance = 0.05
>>>>>>> a23cfb7d
        self.goal_tolerance = 0.03

        # Configure env
        multiworld.register_all_envs()
        self.env = gym.make('SawyerPushAndReachArenaEnv-v0', goal_type='puck', dense_reward=False, goal_tolerance=self.goal_tolerance)
        self.goal_state = self.env.get_goal()['state_desired_goal']

        # Sets the initial state
        self.reset()

        # endeff position is ignored by these salient events - just used when plotting initiation_sets
        salient_event_1 = np.zeros(5)
        salient_event_2 = np.zeros(5)

        salient_event_1[3:] = [-0.08, 0.6]
        salient_event_2[3:] = [-0.11, 0.6]

        salient_events = [
            SalientEvent(salient_event_1, 1, name='Puck to goal 1/3',
                         tolerance=self.salient_tolerance, get_relevant_position=get_puck_pos),
            SalientEvent(salient_event_2, 2, name='Puck to goal 2/3',
                         tolerance=self.salient_tolerance, get_relevant_position=get_puck_pos)
        ]

        action_dims = range(self.env.action_space.shape[0])
        GoalDirectedMDP.__init__(self,
                                 action_dims,
                                 self._transition_func,
                                 self._reward_func,
                                 self.init_state,
                                 salient_events,
                                 False,
                                 goal_state=self.goal_state,
                                 goal_tolerance=self.goal_tolerance,
                                 start_tolerance=0.03
                                 )

<<<<<<< HEAD
    def add_frame_to_movie(self):
        if self.movie_timestep_start <= self.movie_timestep < self.movie_timestep_stop:
            if self.movie_timestep == self.movie_timestep_start:
                print("Starting recording")
            frame = self.env.sim.render(camera_name='topview', width=self.movie_width, height=self.movie_height)
            self.movie[self.movie_timestep - self.movie_timestep_start, :, :, :] = frame
        
        if self.movie_timestep == self.movie_timestep_stop:
            clip_numper = np.int(np.ceil(self.movie_timestep_stop / self.save_every))
            print(f"Saving clip {clip_number}")
            imageio.mimwrite(f'movie_{clip_number}.mp4', self.movie, fps = self.movie_framerate)

            print("Finishing recording")
            self.render = False

        elif self.movie_timestep > 0 and self.movie_timestep % self.save_every == 0:
            clip_number = self.movie_timestep // self.save_every
            print(f"Saving clip {clip_number}")
            imageio.mimwrite(f'movie_{clip_number}.mp4', self.movie, fps = self.movie_framerate)

        self.movie_timestep += 1
=======
        self.memory = []
>>>>>>> a23cfb7d

    def _reward_func(self, state, action):
        assert isinstance(action, np.ndarray), type(action)
        next_state, reward, done, _ = self.env.step(action)
        self.next_state = self._get_state(next_state, done)
        if self.render:
            self.add_frame_to_movie()

        return reward

    def _transition_func(self, state, action):
        # References the next state calculated in the reward function
        return self.next_state

    @staticmethod
    def _get_state(observation_dict, done):
        """ Convert observation dict from gym into a State object. """
        observation = observation_dict['observation']
        obs = np.copy(observation)
        endeff_pos = obs[:3]
        puck_pos = obs[3:]

        state = LeapWrapperState(endeff_pos, puck_pos, done)
        return state

    def execute_agent_action(self, action, option_idx=None):
        reward, next_state = super(LeapWrapperMDP, self).execute_agent_action(action)
        return reward, next_state

    def is_goal_state(self, state):
        if isinstance(state, LeapWrapperState):
            return state.is_terminal()
        return self.env.is_goal_state(state)

    @staticmethod
    def state_space_size():
        # Should this reference something instead of hardcoding?
        return 5

    @staticmethod
    def action_space_size():
        # Should this reference something instead of hardcoding?
        return 2

    @staticmethod
    def is_primitive_action(action):
        return -1. <= action.all() <= 1.

    def reset(self):
        init_state_array = self.env.reset()
        self.init_state = self._get_state(init_state_array, done=False)
        super(LeapWrapperMDP, self).reset()

    def __str__(self):
        return self.env_name


def get_endeff_pos(state):
    if isinstance(state, LeapWrapperState):
        return state.endeff_pos
    elif state.ndim == 2:
        return state[:, :3]
    elif state.ndim == 1:
        return state[:3]
    else:
        pdb.set_trace()


def get_xy_endeff_pos(state):
    if isinstance(state, LeapWrapperState):
        return state.endeff_pos[:2]
    elif state.ndim == 2:
        return state[:, :2]
    elif state.ndim == 1:
        return state[:2]
    else:
        pdb.set_trace()


def get_puck_pos(state):
    if isinstance(state, LeapWrapperState):
        return state.puck_pos
    elif state.ndim == 2:
        return state[:, 3:]
    elif state.ndim == 1:
        return state[3:]
    else:
        pdb.set_trace()<|MERGE_RESOLUTION|>--- conflicted
+++ resolved
@@ -29,7 +29,6 @@
         self.dense_reward = dense_reward
         self.render = render
 
-<<<<<<< HEAD
         if self.render:
             self.movie_width = 600
             self.movie_height = 600
@@ -48,11 +47,7 @@
                 self.movie_height,
                 3), dtype=np.uint8)
 
-
         self.salient_tolerance = 0.03
-=======
-        self.salient_tolerance = 0.05
->>>>>>> a23cfb7d
         self.goal_tolerance = 0.03
 
         # Configure env
@@ -90,7 +85,6 @@
                                  start_tolerance=0.03
                                  )
 
-<<<<<<< HEAD
     def add_frame_to_movie(self):
         if self.movie_timestep_start <= self.movie_timestep < self.movie_timestep_stop:
             if self.movie_timestep == self.movie_timestep_start:
@@ -112,9 +106,6 @@
             imageio.mimwrite(f'movie_{clip_number}.mp4', self.movie, fps = self.movie_framerate)
 
         self.movie_timestep += 1
-=======
-        self.memory = []
->>>>>>> a23cfb7d
 
     def _reward_func(self, state, action):
         assert isinstance(action, np.ndarray), type(action)
