--- conflicted
+++ resolved
@@ -61,11 +61,7 @@
         self.loss_function = loss_function
         self.gradient_clip = gradient_clip
         self.evaluation_epsilon = evaluation_epsilon
-<<<<<<< HEAD
-        assert exploration_method in ("eps-decay", "eps-const", "count-phi", "count-gt"), exploration_method
-=======
-        assert exploration_method in ("eps-decay", "eps-const", "count-phi", "count-gt", "oc-svm")
->>>>>>> d55ff932
+        assert exploration_method in ("eps-decay", "eps-const", "count-phi", "count-gt", "oc-svm"), exploration_method
         self.exploration_method = exploration_method
         self.pixel_observation = pixel_observation
         self.seed = random.seed(seed)
@@ -74,13 +70,10 @@
         self.device = device
         self.bonus_scaling_term = bonus_scaling_term
         self.novelty_during_regression = novelty_during_regression
-<<<<<<< HEAD
         assert phi_type in ("function", "raw")
         self.phi_type = phi_type
         self.counting_epsilon = counting_epsilon
-=======
         self.actions = list(range(self.action_size))
->>>>>>> d55ff932
 
         # Q-Network
         if pixel_observation:
@@ -129,19 +122,16 @@
                                                                bonus_scaling_term=bonus_scaling_term,
                                                                lam_scaling_term=lam_scaling_term,
                                                                optimization_quantity=optimization_quantity,
-<<<<<<< HEAD
                                                                num_frames=1,
                                                                device=device,
                                                                phi_type=phi_type,
                                                                epsilon=counting_epsilon)
-=======
-                                                               num_frames=1)
+
         elif exploration_method == "oc-svm":
             self.visited_state_action_pairs = defaultdict(lambda : [])
             self.one_class_classifiers = [None] * len(self.actions)
             self.epsilon_schedule = ConstantEpsilonSchedule(0)
             self.epsilon = 0.
->>>>>>> d55ff932
         else:
             raise NotImplementedError("{} not implemented", exploration_method)
 
