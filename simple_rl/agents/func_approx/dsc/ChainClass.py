--- conflicted
+++ resolved
@@ -12,16 +12,10 @@
         where each chain is identified by a unique target salient event. Chain here
         may also refer to Skill Trees.
         Args:
-<<<<<<< HEAD
-            start_states (ndarray): List of states at which chaining stops
-            mdp_start_states (ndarray): list of MDP start states, if distinct from `start_states`
-            target_predicate (function): f: s -> {0, 1} based on salience  # TODO: Also accept an optional start_predicate
-=======
             start_states (list): List of states at which chaining stops
             mdp_start_states (list): list of MDP start states, if distinct from `start_states`
             init_salient_event (SalientEvent): f: s -> {0, 1} based on start salience
             target_salient_event (SalientEvent): f: s -> {0, 1} based on target salience
->>>>>>> 2c6193b8
             options (list): list of options in the current chain
             chain_id (int): Identifier for the current skill chain
             intersecting_options (list): List of options whose initiation sets overlap
