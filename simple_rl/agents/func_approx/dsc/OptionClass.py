--- conflicted
+++ resolved
@@ -48,15 +48,10 @@
 			timeout (int)
 			chain_id (int)
 			initialize_everywhere (bool)
-<<<<<<< HEAD
 			init_salient_event (SalientEvent)
 			target_salient_event (SalientEvent)
 			update_global_solver (bool)
 			use_warmup_phase (bool)
-=======
-			init_salient_event (BaseSalientEvent)
-			target_salient_event (BaseSalientEvent)
->>>>>>> 332ebc79
 			gestation_init_predicates (list)
 			is_backward_option (bool)
 			generate_plots (bool)
@@ -372,13 +367,6 @@
 				if self.init_salient_event is not None:
 					return self.init_salient_event(ground_state)
 
-<<<<<<< HEAD
-=======
-				# Intersection salient event
-				salients = [event(ground_state) for event in self.overall_mdp.get_current_salient_events()]
-				return any(salients)
-
->>>>>>> 332ebc79
 			return True
 
 		# print('using svm for predicting if in initiation set.')
@@ -395,20 +383,6 @@
 		# If option does not have a parent, it must be the goal option or the global option
 		if self.name == "global_option" or self.name == "exploration_option":
 			return self.overall_mdp.is_goal_state(ground_state)
-<<<<<<< HEAD
-=======
-		# TODO: Delete these two cases if they are never hit
-		elif self.name == "goal_option_1":
-			ipdb.set_trace()
-			return self.overall_mdp.get_original_target_events()[0](ground_state)
-		elif self.name == "goal_option_2":
-			ipdb.set_trace()
-			return self.overall_mdp.get_original_target_events()[1](ground_state)
-		else:
-			assert len(self.intersecting_options) > 0, "{}, {}".format(self, self.intersecting_options)
-			o1, o2 = self.intersecting_options[0], self.intersecting_options[1]
-			return o1.is_init_true(ground_state) and o2.is_init_true(ground_state)
->>>>>>> 332ebc79
 
 	def should_target_with_bonus(self):
 		"""
@@ -678,10 +652,6 @@
 			if self.name != "global_option":
 				print("Executing {}".format(self.name))
 
-<<<<<<< HEAD
-=======
-			self.option_start_states.append(start_state)
->>>>>>> 332ebc79
 			while not self.is_term_true(state) and not state.is_terminal() and \
 					step_number < self.max_steps and num_steps < self.timeout:
 
