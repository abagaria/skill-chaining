# Python imports.
from __future__ import print_function
import random
import numpy as np
import ipdb
from copy import deepcopy
import torch
from sklearn import svm
from tqdm import tqdm
import itertools
from scipy.spatial import distance

# Other imports.
from simple_rl.mdp.StateClass import State
from simple_rl.mdp.GoalDirectedMDPClass import GoalDirectedMDP
from simple_rl.agents.func_approx.ddpg.DDPGAgentClass import DDPGAgent
from simple_rl.agents.func_approx.td3.TD3AgentClass import TD3
from simple_rl.agents.func_approx.dsc.utils import Experience
from simple_rl.agents.func_approx.dsc.SalientEventClass import SalientEvent


class Option(object):

	def __init__(self, overall_mdp, name, global_solver, lr_actor, lr_critic, ddpg_batch_size, classifier_type="ocsvm",
				 subgoal_reward=0., max_steps=20000, seed=0, parent=None, num_subgoal_hits_required=3, buffer_length=20,
				 dense_reward=False, enable_timeout=True, timeout=200, initiation_period=5, option_idx=None,
				 chain_id=None, initialize_everywhere=True, max_num_children=3,
				 init_salient_event=None, target_salient_event=None, update_global_solver=False, use_warmup_phase=True,
				 gestation_init_predicates=[], is_backward_option=False, solver_type="ddpg", use_her=True,
				 allow_her_initialization=False, generate_plots=False, device=torch.device("cpu"), writer=None):
		'''
		Args:
			overall_mdp (GoalDirectedMDP)
			name (str)
			global_solver (DDPGAgent)
			lr_actor (float)
			lr_critic (float)
			ddpg_batch_size (int)
			classifier_type (str)
			subgoal_reward (float)
			max_steps (int)
			seed (int)
			parent (Option)
			dense_reward (bool)
			enable_timeout (bool)
			timeout (int)
			chain_id (int)
			initialize_everywhere (bool)
			init_salient_event (SalientEvent)
			target_salient_event (SalientEvent)
			update_global_solver (bool)
			use_warmup_phase (bool)
			gestation_init_predicates (list)
			is_backward_option (bool)
			use_her (bool)
			allow_her_initialization (bool)
			generate_plots (bool)
			device (torch.device)
			writer (SummaryWriter)
		'''
		self.name = name
		self.subgoal_reward = subgoal_reward
		self.max_steps = max_steps
		self.seed = seed
		self.parent = parent
		self.dense_reward = dense_reward
		self.enable_timeout = enable_timeout
		self.initiation_period = initiation_period
		self.max_num_children = max_num_children
		self.classifier_type = classifier_type
		self.generate_plots = generate_plots
		self.writer = writer
		self.initialize_everywhere = initialize_everywhere
		self.init_salient_event = init_salient_event
		self.target_salient_event = target_salient_event
		self.update_global_solver = update_global_solver
		self.use_warmup_phase = use_warmup_phase
		self.gestation_init_predicates = gestation_init_predicates
		self.overall_mdp = overall_mdp
		self.device = device
		self.lr_actor = lr_actor
		self.lr_critic = lr_critic
		self.ddpg_batch_size = ddpg_batch_size
		self.solver_type = solver_type
		self.use_her = use_her
		self.initialize_with_her = self.name != "global_option" and self.parent is None and allow_her_initialization

		if self.name not in ("global_option", "exploration_option"):
			assert self.init_salient_event is not None
			assert self.target_salient_event is not None

		self.state_size = self.overall_mdp.state_space_size() + 2 if use_her or self.initialize_with_her else self.overall_mdp.state_space_size()
		self.action_size = self.overall_mdp.action_space_size()

		self.timeout = np.inf

		# Global option operates on a time-scale of 1 while child (learned) options are temporally extended
		if enable_timeout:
			self.timeout = 1 if name == "global_option" else timeout

		self.option_idx = option_idx
		self.chain_id = chain_id
		self.backward_option = is_backward_option

		print("Creating {} in chain {} with enable_timeout={}".format(name, chain_id, enable_timeout))

		random.seed(seed)
		np.random.seed(seed)

		if name != "global_option": assert global_solver is not None

		self.global_solver = global_solver
		self.solver = None

		if self.name == "global_option":
			self.reset_global_solver()
		else:
			self.reset_option_solver()

		# Attributes related to initiation set classifiers
		self.num_goal_hits = 0
		self.effect_set = []
		self.positive_examples = []
		self.negative_examples = []
		self.experience_buffer = []
		self.initiation_classifier = None
		self.num_subgoal_hits_required = num_subgoal_hits_required
		self.buffer_length = buffer_length
		self.last_episode_term_triggered = -1
		self.nu = 0.01
		self.pretrained_option_policy = False
		self.started_at_target_salient_event = False
		self.salient_event_for_initiation = None

		self.final_transitions = []
		self.terminal_states = []
		self.children = []

		# Debug member variables
		self.num_executions = 0
		self.num_test_executions = 0
		self.num_successful_test_executions = 0
		self.pursued_goals = []

	def __str__(self):
		return self.name

	def __repr__(self):
		return str(self)

	def __hash__(self):
		return hash(self.name)

	def __eq__(self, other):
		if not isinstance(other, Option):
			return False
		return str(self) == str(other)

	def __ne__(self, other):
		return not self == other

	def __getstate__(self):
		excluded_keys = ("parent", "global_solver", "children", "overall_mdp")
		parent_option_idx = self.parent.option_idx if self.parent is not None else None
		children_option_idx = [child.option_idx for child in self.children if child is not None]
		state_dictionary = {x: self.__dict__[x] for x in self.__dict__ if x not in excluded_keys}
		state_dictionary["parent_option_idx"] = parent_option_idx
		state_dictionary["children_option_idx"] = children_option_idx
		return state_dictionary

	def __setstate__(self, state_dictionary):
		excluded_keys = ("parent", "global_solver", "children", "overall_mdp")
		for key in state_dictionary:
			if key not in excluded_keys:
				self.__dict__[key] = state_dictionary[key]

	def _get_epsilon_greedy_epsilon(self):
		if "point" in self.overall_mdp.env_name:
			return 0.1
		elif "ant" in self.overall_mdp.env_name:
			return 0.25

	def act(self, state_features, eval_mode, warmup_phase):
		""" Epsilon greedy action selection when in training mode. """

		if warmup_phase and self.use_warmup_phase:
			return self.overall_mdp.sample_random_action()

		if random.random() < self._get_epsilon_greedy_epsilon() and not eval_mode:
			return self.overall_mdp.sample_random_action()

		return self.solver.act(state_features, evaluation_mode=eval_mode)

	def reset_global_solver(self):
		if self.solver_type == "ddpg":
			self.solver = DDPGAgent(self.state_size, self.action_size, self.seed, self.device,
										   self.lr_actor, self.lr_critic, self.ddpg_batch_size, name="global_option")
		elif self.solver_type == "td3":
			self.solver = TD3(state_dim=self.state_size, action_dim=self.action_size,
									 max_action=self.overall_mdp.env.action_space.high[0], device=self.device)

		else:
			raise NotImplementedError(self.solver_type)

	def reset_option_solver(self):
		if self.solver_type == "ddpg":
			seed = self.seed
			device = self.global_solver.device
			lr_actor = self.global_solver.actor_learning_rate
			lr_critic = self.global_solver.critic_learning_rate
			ddpg_batch_size = self.global_solver.batch_size
			writer = self.writer
			solver_name = "{}_ddpg_agent".format(self.name)
			self.solver = DDPGAgent(self.state_size, self.action_size, seed, device, lr_actor, lr_critic, ddpg_batch_size,
									tensor_log=(writer is not None), writer=writer, name=solver_name)

			if self.initialize_with_her:
				self.initialize_option_with_global_her_policy()

		elif self.solver_type == "td3":
			exploration_method = "shaping" if self.name == "global_option" else ""
			self.solver = TD3(state_dim=self.state_size, action_dim=self.action_size,
							  max_action=self.overall_mdp.env.action_space.high[0],
							  device=self.device, exploration_method=exploration_method)

		else:
			raise NotImplementedError(self.solver_type)

	@staticmethod
	def is_between(x1, x2, x3):
		""" is x3 in between x1 and x2? """
		d0 = x2 - x1
		d0m = np.linalg.norm(d0)
		v = d0 / d0m
		d1 = x3 - x1
		r = v.dot(d1)
		return 0 <= r <= d0m

	def sample_state(self):
		""" Return a state from the option's initiation set. """

		def _get_state_from_experience(experience):
			if isinstance(experience, list):
				experience = experience[0]
			if isinstance(experience, Experience):
				return experience.state
			return experience[0]

		if self.get_training_phase() != "initiation_done":
			return None

		sampled_state = None
		num_tries = 0

		while sampled_state is None and num_tries < 50:
			if isinstance(self.solver, DDPGAgent):
				if len(self.solver.replay_buffer) > 0:
					sampled_experience = random.choice(self.solver.replay_buffer.memory)
				elif len(self.experience_buffer) > 0:
					sampled_experience = random.choice(self.experience_buffer)
				else:
					continue
				# ipdb.set_trace()
				sampled_state = _get_state_from_experience(sampled_experience)
				sampled_state = sampled_state if self.is_init_true(sampled_state) else None
			elif isinstance(self.solver, TD3):
				sampled_idx = random.randint(0, len(self.solver.replay_buffer) - 1)
				sampled_experience = self.solver.replay_buffer[sampled_idx]
				sampled_state = sampled_experience[0] if self.is_init_true(sampled_experience[0]) else None
			num_tries += 1
		return sampled_state

	def sample_parent_positive(self):
		num_tries = 0
		sampled_positive = None
		parent_positives = list(itertools.chain.from_iterable(self.parent.positive_examples))
		while sampled_positive is None and num_tries < 50 and len(parent_positives) > 0:
			num_tries += 1
			sampled_positive = random.sample(parent_positives, k=1)[0]
		return sampled_positive

	def get_sibling_options(self):
		siblings = []
		if self.parent is not None:
			parent_children = self.parent.children
			for child in parent_children:
				if child != self:
					siblings.append(child)
		return siblings

	def is_valid_init_data(self, state_buffer):
		# TODO: Use should_expand_initiation_classifier() from ChainClass

		def get_points_in_between(init_point, final_point, positions):
			return [position for position in positions if self.is_between(init_point, final_point, position)]

		# Use the data if it could complete the chain
		if self.init_salient_event is not None:
			if any([self.is_init_true(s) for s in self.init_salient_event.trigger_points]):
				return True

		length_condition = len(state_buffer) >= self.buffer_length // 10

		if not length_condition:
			return False

		position_buffer = [self.overall_mdp.get_position(state) for state in state_buffer]
		points_in_between = get_points_in_between(self.init_salient_event.get_target_position(),
												  self.target_salient_event.get_target_position(),
												  position_buffer)
		in_between_condition = len(points_in_between) >= self.buffer_length // 10
		return in_between_condition

	def get_training_phase(self):
		if self.num_goal_hits < self.num_subgoal_hits_required:
			return "gestation"
		if self.num_goal_hits < (self.num_subgoal_hits_required + self.initiation_period):
			return "initiation"
		if self.num_goal_hits >= (self.num_subgoal_hits_required + self.initiation_period):
			return "initiation_done"
		return "trained"

	def initialize_with_global_solver(self, reset_option_buffer=True):
		"""" Initialize option policy - unrestricted support because not checking if I_o(s) is true. """
		# Not using off_policy_update() because we have numpy arrays not state objects here
		if not self.pretrained_option_policy:  # Make sure that we only do this once
			for state, action, reward, next_state, done in tqdm(self.global_solver.replay_buffer,
																desc=f"Initializing {self.name} policy"):
				if self.is_term_true(state):
					continue
				if self.is_term_true(next_state):
					self.solver.step(state, action, self.subgoal_reward, next_state, True)
				else:
					subgoal_reward = self.get_subgoal_reward(next_state)
					self.solver.step(state, action, subgoal_reward, next_state, done)

			# To keep the support of the option policy restricted to the initiation region
			# of the option, we can clear the option's replay buffer after we have pre-trained its policy
			if reset_option_buffer:
				self.solver.replay_buffer.clear()

			self.pretrained_option_policy = True

	def initialize_option_with_global_her_policy(self):
		""" Work in progress: initialize option policy with the global option's goal-conditioned policy. """
		print("*" * 80)
		print(f"Initializing {self}'s option policy with that of the Global Options DDPG")
		print("*" * 80)

		self.solver.actor.load_state_dict(self.global_solver.actor.state_dict())
		self.solver.critic.load_state_dict(self.global_solver.critic.state_dict())
		self.solver.target_actor.load_state_dict(self.global_solver.target_actor.state_dict())
		self.solver.target_critic.load_state_dict(self.global_solver.target_critic.state_dict())

	def initialize_option_solver_with_restricted_support(self):  # TODO: THIS DOESN"T WORK

		assert self.initiation_classifier is not None, f"{self.name} in phase {self.get_training_phase()}"

		for state, action, reward, next_state, done in tqdm(self.global_solver.replay_buffer,
															desc=f"Initializing {self.name} policy with {self.global_solver.name}"):

			# Adding terminal self transitions causes the option value function to explode
			if self.is_term_true(state):
				continue

			# Give sub-goal reward for triggering your own subgoal
			if self.is_term_true(next_state):
				self.solver.step(state, action, self.subgoal_reward, next_state, True)

			# Restricted support - only add transitions that begin from the initiation set of the option
			elif self.is_init_true(state):
				subgoal_reward = self.get_subgoal_reward(next_state)
				self.solver.step(state, action, subgoal_reward, next_state, done)

	def batched_is_init_true(self, state_matrix):

		if self.name == "global_option":
			return np.ones((state_matrix.shape[0]))

		if self.initialize_everywhere and (self.initiation_classifier is None or self.get_training_phase() == "gestation"):
			if self.backward_option:
				state_matrix = state_matrix[:, :2]

				# When we treat the start state as a salient event, we pass in the
				# init predicate that we are going to use during gestation
				if self.init_salient_event is not None:
					return self.init_salient_event(state_matrix)

			return np.ones((state_matrix.shape[0]))
		position_matrix = state_matrix[:, :2]

		event_decision = self.salient_event_for_initiation(position_matrix) \
							if self.salient_event_for_initiation is not None else np.zeros((state_matrix.shape[0]))

		return np.logical_or(self.initiation_classifier.predict(position_matrix) == 1, event_decision)

	def batched_is_term_true(self, state_matrix):
		if self.parent is not None:
			return self.parent.batched_is_init_true(state_matrix)

		# Extract the relevant dimensions from the state matrix (x, y)
		position_matrix = state_matrix[:, :2]

		if self.name == "global_option" and self.use_her:
			assert state_matrix.shape[1] == self.state_size, state_matrix.shape

			goal_matrix = state_matrix[:, -2:]
			terms = np.linalg.norm(position_matrix - goal_matrix, axis=1) <= 0.6
			assert terms.shape == (state_matrix.shape[0],), terms.shape
			return terms

		elif self.name == "global_option":
			return np.zeros((state_matrix.shape[0]))  # TODO: Create and use a batched version of MDP::is-goal-state()

		assert self.target_salient_event is not None
		return self.target_salient_event(position_matrix)

	def is_init_true(self, ground_state):

		if self.name == "global_option":
			return True

		if self.initialize_everywhere and (self.initiation_classifier is None or self.get_training_phase() == "gestation"):
			# For options in the backward chain, the default initiation set is the
			# union of the discovered salient events in the MDP
			if self.backward_option:

				# Backward chain is just the reverse of the start and target regions
				# During gestation, we use the old target salient events as initiation sets for
				# options in the backward chain
				if self.init_salient_event is not None:
					return self.init_salient_event(ground_state)

			return True

		features = ground_state.features()[:2] if isinstance(ground_state, State) else ground_state[:2]

		# If an option's initiation set is "expanded", we union its classifier with the init_salient_event
		event_decision = self.salient_event_for_initiation(features) if self.salient_event_for_initiation is not None else False

		return self.initiation_classifier.predict([features])[0] == 1 or event_decision

	def is_term_true(self, ground_state):
		if self.parent is not None:
			return self.parent.is_init_true(ground_state)

		if self.name == "global_option" or self.name == "exploration_option":
			return self.overall_mdp.is_goal_state(ground_state)

		assert self.target_salient_event is not None, self.target_salient_event
		return self.target_salient_event(ground_state)

	def is_in_effect_set(self, state):
		assert isinstance(state, (State, np.ndarray)), state

		if self.name == "global_option" or self.get_training_phase() != "initiation_done":
			ipdb.set_trace()

		if not self.is_term_true(state):
			return False

		is_close = lambda x, y: self.overall_mdp.dense_gc_reward_function(x, y, {})[1]
		return any([is_close(state, effect_state) for effect_state in self.effect_set])

	def should_target_with_bonus(self):
		"""
		Used by policy over options and the global DDPG agent to decide if the
		skill chaining agent should target the initiation set of the current
		option by means of exploration bonuses.
		"""
		if self.name == "global_option":
			return False

		# During the gestation period, the initiation set of options in the backward chain
		# are set to be the union of the salient events in the MDP. As a result, we want to
		# encourage the policy over options to execute skills that trigger those salient
		# events. From there, we hope to execute the new backward option so that it can
		# trigger the intersection salient event. However, if the backward option has progressed
		# to the initiation_done phase, we no longer need to give exploration bonuses to target it
		if self.backward_option and self.get_training_phase() != "initiation_done":
			return True

		# If the current option is not in the backward chain, then we give exploration bonus
		# only when it is in the initiation phase. When it is in the gestation phase,
		# it can initiate anywhere (consequence of initialize_everywhere). When it is in
		# initiation phase, this term will yield exploration bonuses
		return self.get_training_phase() == "initiation"

	def get_init_predicates_during_gestation(self):
		assert self.backward_option
		assert len(self.gestation_init_predicates) > 0, self.gestation_init_predicates

		my_original_init_predicates = self.gestation_init_predicates
		overall_current_init_predicates = self.overall_mdp.get_current_salient_events()
		my_current_init_predicates = [pred for pred in my_original_init_predicates if pred in overall_current_init_predicates]
		return my_current_init_predicates

	def get_batched_init_predicates_during_gestation(self):
		assert self.backward_option
		assert len(self.gestation_init_predicates) > 0, self.gestation_init_predicates
		pass

	def expand_initiation_classifier(self, salient_event):
		self.salient_event_for_initiation = salient_event

	def add_initiation_experience(self, states):
		assert type(states) == list, "Expected initiation experience sample to be a queue"
		segmented_states = deepcopy(states)
		if len(states) >= self.buffer_length:
			segmented_states = segmented_states[-self.buffer_length:]
		segmented_positions = [segmented_state.position for segmented_state in segmented_states]
		self.positive_examples.append(segmented_positions)

	def add_experience_buffer(self, experience_queue):
		assert type(experience_queue) == list, "Expected initiation experience sample to be a list"
		segmented_experiences = deepcopy(experience_queue)
		if len(segmented_experiences) >= self.buffer_length:
			segmented_experiences = segmented_experiences[-self.buffer_length:]
		experiences = [Experience(*exp) for exp in segmented_experiences]
		self.experience_buffer.append(experiences)

	@staticmethod
	def construct_feature_matrix(examples):
		states = list(itertools.chain.from_iterable(examples))
		return np.array(states)

	def get_distances_to_goal(self, position_matrix):
		if self.parent is None:
			goal_position = self.overall_mdp.goal_position
			return distance.cdist(goal_position[None, ...], position_matrix, "euclidean")

		distances = -self.parent.initiation_classifier.decision_function(position_matrix)
		distances[distances <= 0.] = 0.
		return distances

	@staticmethod
	def distance_to_weights(distances, tol=0.6):
		weights = np.copy(distances)
		for row in range(weights.shape[0]):
			if weights[row] > tol:
				weights[row] = np.exp(-1. * weights[row])
			else:
				weights[row] = 1.
		return weights

	def train_one_class_svm(self):
		# TODO: Why is this check failing???
		# assert len(self.positive_examples) == self.num_subgoal_hits_required, "Expected init data to be a list of lists"
		positive_feature_matrix = self.construct_feature_matrix(self.positive_examples)

		# Smaller gamma -> influence of example reaches farther. Using scale leads to smaller gamma than auto.
		self.initiation_classifier = svm.OneClassSVM(kernel="rbf", nu=self.nu, gamma="scale")

		weights = None

		if self.parent is None and self.target_salient_event.get_target_position() is not None:
			goal = self.target_salient_event.get_target_position()[None, ...]
			distances = distance.cdist(positive_feature_matrix, goal)
			weights = self.distance_to_weights(distances, tol=self.target_salient_event.tolerance).squeeze(1)

		self.initiation_classifier.fit(positive_feature_matrix, sample_weight=weights)

		return True

	def train_two_class_classifier(self):
		positive_feature_matrix = self.construct_feature_matrix(self.positive_examples)
		negative_feature_matrix = self.construct_feature_matrix(self.negative_examples)
		positive_labels = [1] * positive_feature_matrix.shape[0]
		negative_labels = [0] * negative_feature_matrix.shape[0]

		X = np.concatenate((positive_feature_matrix, negative_feature_matrix))
		Y = np.concatenate((positive_labels, negative_labels))

		if len(self.negative_examples) >= 5:
			kwargs = {"kernel": "rbf", "gamma": "scale", "class_weight": "balanced"}
		else:
			kwargs = {"kernel": "rbf", "gamma": "scale"}

		# We use a 2-class balanced SVM which sets class weights based on their ratios in the training data
		initiation_classifier = svm.SVC(**kwargs)
		initiation_classifier.fit(X, Y)

		training_predictions = initiation_classifier.predict(X)
		positive_training_examples = X[training_predictions == 1]

		if positive_training_examples.shape[0] > 0:
			self.initiation_classifier = svm.OneClassSVM(kernel="rbf", nu=self.nu, gamma="scale")
			self.initiation_classifier.fit(positive_training_examples)

			self.classifier_type = "tcsvm"
			return True
		else:
			print("\r Couldn't fit first SVM for {}".format(self.name))
			kwargs = {"kernel": "rbf", "gamma": "scale"}

			# We use a 2-class balanced SVM which sets class weights based on their ratios in the training data
			initiation_classifier = svm.SVC(**kwargs)
			initiation_classifier.fit(X, Y)

			training_predictions = initiation_classifier.predict(X)
			positive_training_examples = X[training_predictions == 1]

			if positive_training_examples.shape[0] > 0:
				self.initiation_classifier = svm.OneClassSVM(kernel="rbf", nu=self.nu, gamma="scale")
				self.initiation_classifier.fit(positive_training_examples)

				self.classifier_type = "tcsvm"
				return True
			else:
				print("Couldn't fit any classifier for ", self.name)
				return False

	def train_initiation_classifier(self):
		if self.classifier_type == "ocsvm" and len(self.negative_examples) == 0:
			trained = self.train_one_class_svm()
		else:
			trained = self.train_two_class_classifier()
		return trained

	def initialize_option_policy(self):
		# Initialize the local DDPG solver with the weights of the global option's DDPG solver
		# self.initialize_with_global_solver()
		self.solver.epsilon = self.global_solver.epsilon

		# Fitted Q-iteration on the experiences that led to triggering the current option's termination condition
		experience_buffer = list(itertools.chain.from_iterable(self.experience_buffer))
		for experience in experience_buffer:
			state, action, reward, next_state = experience.serialize()
			self.update_option_solver(state, action, reward, next_state)

	def train(self, experience_buffer, state_buffer, episode):
		"""
		Called every time the agent hits the current option's termination set.
		Args:
			experience_buffer (list)
			state_buffer (list)
			episode (int)
		Returns:
			trained (bool): whether or not we actually trained this option
		"""
		self.add_initiation_experience(state_buffer)
		self.add_experience_buffer(experience_buffer)
		self.num_goal_hits += 1

		self.last_episode_term_triggered = episode

		if self.num_goal_hits >= self.num_subgoal_hits_required:
			trained = self.train_initiation_classifier()
			if trained and not self.use_her:
				self.initialize_option_policy()
			return trained
		return False

	def get_subgoal_reward(self, state):

		if self.is_term_true(state):
			print("~~~~~ Warning: subgoal query at goal ~~~~~")
			return self.subgoal_reward

		# Return step penalty in sparse reward domain
		if not self.dense_reward:
			return -1.

		# Rewards based on position only
		position_vector = state.features()[:2] if isinstance(state, State) else state[:2]

		# For global and parent option, we use the negative distance to the goal state
		if self.parent is None:
			goal_state = self.target_salient_event.target_state
			goal_position = goal_state.features()[:2] if isinstance(goal_state, State) else goal_state[:2]
			distance_to_goal = np.linalg.norm(position_vector - goal_position)
			return -distance_to_goal

		# For every other option, we use the negative distance to the parent's initiation set classifier
		dist = self.parent.initiation_classifier.decision_function(position_vector.reshape(1, -1))[0]

		# Decision_function returns a negative distance for points not inside the classifier
		subgoal_reward = 0. if dist >= 0 else dist
		return subgoal_reward

	def off_policy_update(self, state, action, reward, next_state):
		""" Make off-policy updates to the current option's low level DDPG solver. """
		assert not state.is_terminal(), "Terminal state did not terminate at some point"

		# Don't make updates while walking around the termination set of an option
		if self.is_term_true(state):
			print("[off_policy_update] Warning: called updater on {} term states: {}".format(self.name, state))
			return

		# Off-policy updates for states outside tne initiation set were discarded
		if self.is_init_true(state) and self.is_term_true(next_state):
			self.solver.step(state.features(), action, self.subgoal_reward, next_state.features(), True)
		elif self.is_init_true(state):
			subgoal_reward = self.get_subgoal_reward(next_state) if self.name != "global_option" else reward
			self.solver.step(state.features(), action, subgoal_reward, next_state.features(), next_state.is_terminal())

	def update_option_solver(self, s, a, r, s_prime):
		""" Make on-policy updates to the current option's low-level DDPG solver. """
		assert not s.is_terminal(), "Terminal state did not terminate at some point"

		if self.is_term_true(s):
			print("[update_option_solver] Warning: called updater on {} term states: {}".format(self.name, s))
			return

		if self.initialize_with_her:
			assert self.parent is None and self.target_salient_event.get_target_position() is not None, str(self)
			state = self.get_augmented_state(s, self.target_salient_event.get_target_position())
			next_state = self.get_augmented_state(s_prime, self.target_salient_event.get_target_position())
		else:
			state = s.features()
			next_state = s_prime.features()

		if self.is_term_true(s_prime):
			print("{} execution successful".format(self.name))
			self.solver.step(state, a, self.subgoal_reward, next_state, True)
		elif s_prime.is_terminal():
			print("[{}]: {} is_terminal() but not term_true()".format(self.name, s))
			self.solver.step(state, a, self.subgoal_reward, next_state, True)
		else:
			subgoal_reward = self.get_subgoal_reward(s_prime) if self.name != "global_option" else r
			self.solver.step(state, a, subgoal_reward, next_state, False)

	def relabel_transitions_with_option_reward_function(self, transitions):
		assert not self.use_her, "Not implemented for HER transitions yet b/c that requires picking a goal-state"
		relabeled_transitions = []
		for state, action, _, next_state in transitions:
			done = self.is_term_true(next_state) or next_state.is_terminal()
			reward = self.subgoal_reward if done else self.get_subgoal_reward(next_state)
			relabeled_transitions.append((state, action, reward, next_state, done))
		return relabeled_transitions

	def get_mean_td_error(self, transitions):
		relabeled_transitions = self.relabel_transitions_with_option_reward_function(transitions)
		batched_transitions = DDPGAgent.batchify_transitions(relabeled_transitions)
		td_errors = self.solver.get_td_error(*batched_transitions)
		return np.mean(np.abs(td_errors))

	def get_goal_for_option_rollout(self, method="use_effect_set"):
		assert method in ("use_effect_set", "use_term_set"), method

		def _sample_from_parent_initiation_set():
			if self.parent is not None:
				parent_positive = self.sample_parent_positive()
				if parent_positive is not None:
					g = self.overall_mdp.get_position(parent_positive)
					return g

		if self.parent is None:  # Pick a specific state for root options
			goal = self.target_salient_event.get_target_position()
			if goal is not None: return goal

		if self.parent is not None and method == "use_term_set":
			goal = _sample_from_parent_initiation_set()
			if goal is not None: return goal

		if len(self.effect_set) > 0 and method == "use_effect_set":
			sample = random.sample(self.effect_set, k=1)[0]
			return self.overall_mdp.get_position(sample)

		# If the effect set is empty, then sample from the parent option's initiation set classifier
		if self.parent is not None:
			goal = _sample_from_parent_initiation_set()
			if goal is not None: return goal

		# If not a root option, and can't sample from either the term or effect sets,
		# then just use the chain's target salient event as the goal
		if self.target_salient_event is not None:
			return self.target_salient_event.get_target_position()

		return self.overall_mdp.get_position(self.overall_mdp.goal_state)

	def get_augmented_state(self, state, goal):
		needs_augmenting = self.use_her or self.initialize_with_her
		if goal is not None and needs_augmenting:
			return np.concatenate((state.features(), goal))
		return state.features()

	def get_goal_for_current_rollout(self, goal_for_policy_over_options):
		if goal_for_policy_over_options is not None and self.name == "global_option":
			return goal_for_policy_over_options
		return self.get_goal_for_option_rollout(method="use_effect_set")

	def execute_option_in_mdp(self, mdp, episode, step_number, poo_goal=None, eval_mode=False):
		"""
		Option main control loop.

		Args:
			mdp (MDP): environment where actions are being taken
			episode (int)
			step_number (int): how many steps have already elapsed in the outer control loop.
			poo_goal (np.ndarray): Current goal that the policy over options (poo) is pursuing right now
			eval_mode (bool): Added for the SkillGraphPlanning agent so that we can perform
							  option policy rollouts with eval_epsilon but still keep training
							  option policies based on new experiences seen during test time.

		Returns:
			option_transitions (list): list of (s, a, r, s') tuples
			discounted_reward (float): cumulative discounted reward obtained by executing the option
		"""
		start_state = deepcopy(mdp.cur_state)
		state = mdp.cur_state

		if self.is_init_true(state):
			goal = None
			option_transitions = []
			total_reward = 0.
			self.num_executions += 1
			num_steps = 0
			visited_states = []

			# Pick goal for a goal-conditioned option rollout
			if self.use_her or self.initialize_with_her:
				goal = self.get_goal_for_current_rollout(goal_for_policy_over_options=poo_goal)
				self.pursued_goals.append(goal)

			if self.name != "global_option":
				print(f"Executing {self.name} targeting {goal}")

			warmup_phase = self.get_training_phase() == "gestation"

			while not self.is_at_local_goal(state, goal) and step_number < self.max_steps and num_steps < self.timeout:

				# Goal-conditioned option acting
				augmented_state = self.get_augmented_state(state, goal)
				action = self.act(augmented_state, eval_mode=eval_mode, warmup_phase=warmup_phase)
				reward, next_state = mdp.execute_agent_action(action, option_idx=self.option_idx)

				option_transitions.append((state, action, reward, next_state))
				visited_states.append(state)

				total_reward += reward
				state = next_state

				# step_number is to check if we exhaust the episodic step budget
				# num_steps is to appropriately discount the rewards during option execution (and check for timeouts)
				step_number += 1
				num_steps += 1

			# Don't forget to add the final state to the followed trajectory
			visited_states.append(state)

			if self.is_at_local_goal(state, goal):
				print(f"{self} successfully reached {goal}")

			if self.is_term_true(state) and self.last_episode_term_triggered != episode:
				print(f"{self} successful (Reached Goal State: {self.is_at_local_goal(state, goal)})")
				self.num_goal_hits += 1
				self.last_episode_term_triggered = episode
				self.effect_set.append(state)

			if self.parent is None and self.is_term_true(state):
				print(f"[{self}] Adding {state.position} to {self.target_salient_event}'s trigger points")
				self.target_salient_event.trigger_points.append(state)

			if self.name != "global_option" and self.get_training_phase() != "initiation_done":
				self.refine_initiation_set_classifier(visited_states, start_state, state, num_steps, step_number)

			# Experience Replay
			if self.name != "global_option" and not warmup_phase:
				self.local_option_experience_replay(option_transitions, goal_state=goal)

				if self.use_her:
					self.local_option_experience_replay(option_transitions, goal_state=state.position)

			return option_transitions, total_reward

		raise Warning("Wanted to execute {}, but initiation condition not met".format(self))

	def is_at_local_goal(self, state, goal_state):
		assert isinstance(state, State)
<<<<<<< HEAD
		if goal_state is None:
			return self.is_term_true(state)
		global_done = self.is_term_true(state) or state.is_terminal() or self.name == "global_option"
		local_done = self.overall_mdp.sparse_gc_reward_function(state, goal_state, {})[1] if self.use_her or self.name == "global_option" else True
		done = global_done and local_done
		return done
=======

		local_done = self.overall_mdp.sparse_gc_reward_function(state, goal_state, {})[1] if self.use_her else True

		if self.name == "global_option":
			return local_done

		global_done = self.is_term_true(state) or state.is_terminal()

		if self.use_her:
			return global_done and local_done

		return global_done
>>>>>>> d7fdc49f

	def local_option_experience_replay(self, trajectory, goal_state):
		for state, action, reward, next_state in trajectory:
			augmented_state = self.get_augmented_state(state, goal=goal_state)
			augmented_next_state = self.get_augmented_state(next_state, goal=goal_state)
			done = self.is_at_local_goal(next_state, goal_state)
			if self.use_her:
				reward_func = self.overall_mdp.dense_gc_reward_function if self.dense_reward \
					else self.overall_mdp.sparse_gc_reward_function
				reward, _ = reward_func(next_state, goal_state, info={})
				self.solver.step(augmented_state, action, reward, augmented_next_state, done)
			else:
				self.update_option_solver(state, action, reward, next_state)

	def is_eligible_for_off_policy_triggers(self):
		if "point" in self.overall_mdp.env_name:
			eligible_phase = self.get_training_phase() == "gestation"
		elif "ant" in self.overall_mdp.env_name:
			eligible_phase = self.get_training_phase() != "initiation_done"
		else:
			raise NotImplementedError(self.overall_mdp)

		return eligible_phase and not self.backward_option and not self.started_at_target_salient_event

	def trigger_termination_condition_off_policy(self, trajectory, episode):
		trajectory_so_far = []
		states_so_far = []

		if not self.is_eligible_for_off_policy_triggers():
			return False

		for state, action, reward, next_state in trajectory:  # type: State, np.ndarray, float, State
			trajectory_so_far.append((state, action, reward, next_state))
			states_so_far.append(state)

			if self.is_term_true(next_state) and self.is_valid_init_data(states_so_far) and \
					episode != self.last_episode_term_triggered:

				print(f"Triggered termination condition for {self}")
				self.effect_set.append(next_state)

				if self.parent is None and self.is_term_true(next_state):
					print(f"[{self}] Adding {next_state.position} to {self.target_salient_event}'s trigger points")
					self.target_salient_event.trigger_points.append(next_state)

				states_so_far.append(next_state)  # We want the terminal state to be part of the initiation classifier
				if self.train(trajectory_so_far, states_so_far, episode):
					return True

		return False

	def refine_initiation_set_classifier(self, visited_states, start_state, final_state, num_steps, outer_step_number):
		if self.is_term_true(final_state):  # success

			# No need to add the start state of option execution to positive examples during
			# gestation because there are no negative examples yet to balance
			if self.get_training_phase() == "gestation":
				positive_states = visited_states[-self.buffer_length:]
			else:
				positive_states = [start_state] + visited_states[-self.buffer_length:]

			# if self.is_valid_init_data(positive_states):
			positive_examples = [state.position for state in positive_states]
			self.positive_examples.append(positive_examples)

		elif num_steps == self.timeout and self.get_training_phase() == "initiation":
			negative_examples = [start_state.position]
			self.negative_examples.append(negative_examples)
		# else:
		# 	assert final_state.is_terminal() or outer_step_number == self.max_steps, \
		# 		"Hit else case, but {} was not terminal".format(final_state)

		# Refine the initiation set classifier
		if len(self.negative_examples) > 0 and len(self.positive_examples) > 0:
			self.train_two_class_classifier()
		elif len(self.positive_examples) > 0:
			self.train_one_class_svm()

	def trained_option_execution(self, mdp, outer_step_counter):
		state = mdp.cur_state
		score, step_number = 0., deepcopy(outer_step_counter)
		num_steps = 0
		state_option_trajectory = []
		self.num_test_executions += 1

		while not self.is_term_true(state) and not state.is_terminal()\
				and step_number < self.max_steps and num_steps < self.timeout:
			state_option_trajectory.append((self.option_idx, deepcopy(state)))
			action = self.solver.act(state.features(), evaluation_mode=True)
			reward, state = mdp.execute_agent_action(action, option_idx=self.option_idx)

			score += reward
			step_number += 1
			num_steps += 1

		if self.is_term_true(state):
			self.num_successful_test_executions += 1

		return score, state, step_number, state_option_trajectory

	def get_option_success_rate(self):
		if self.num_test_executions > 0:
			return self.num_successful_test_executions / self.num_test_executions
		elif self.num_executions > 0:
			return self.num_goal_hits / self.num_executions
		return 1.<|MERGE_RESOLUTION|>--- conflicted
+++ resolved
@@ -868,14 +868,6 @@
 
 	def is_at_local_goal(self, state, goal_state):
 		assert isinstance(state, State)
-<<<<<<< HEAD
-		if goal_state is None:
-			return self.is_term_true(state)
-		global_done = self.is_term_true(state) or state.is_terminal() or self.name == "global_option"
-		local_done = self.overall_mdp.sparse_gc_reward_function(state, goal_state, {})[1] if self.use_her or self.name == "global_option" else True
-		done = global_done and local_done
-		return done
-=======
 
 		local_done = self.overall_mdp.sparse_gc_reward_function(state, goal_state, {})[1] if self.use_her else True
 
@@ -888,7 +880,6 @@
 			return global_done and local_done
 
 		return global_done
->>>>>>> d7fdc49f
 
 	def local_option_experience_replay(self, trajectory, goal_state):
 		for state, action, reward, next_state in trajectory:
