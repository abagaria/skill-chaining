--- conflicted
+++ resolved
@@ -314,11 +314,6 @@
 		if self.initialize_everywhere and (self.initiation_classifier is None or self.get_training_phase() == "gestation"):
 			# For options in the backward chain, the default initiation set is the
 			# union of the discovered salient events in the MDP
-<<<<<<< HEAD
-			if self.chain_id == 3:
-				salients = [event(ground_state) for event in self.overall_mdp.get_current_target_events()]
-				pdb.set_trace()
-=======
 			if self.backward_option:
 
 				# Backward chain is just the reverse of the start and target regions
@@ -329,7 +324,6 @@
 
 				# Intersection salient event
 				salients = [event(ground_state) for event in self.overall_mdp.get_current_salient_events()]
->>>>>>> 2c6193b8
 				return any(salients)
 			return True
 
