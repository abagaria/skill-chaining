--- conflicted
+++ resolved
@@ -2,8 +2,6 @@
 import pickle
 import numpy as np
 import itertools
-import glob
-import os
 
 from simple_rl.agents.func_approx.dsc.DeepSkillGraphAgentClass import DeepSkillGraphAgent
 
@@ -47,84 +45,9 @@
     return sampled_state
 
 
-<<<<<<< HEAD
-def generate_test_states(mdp, num_states=10):
-    generated_states = []
-    for i in range(num_states):
-        goal_position = mdp.sample_random_state()[:2]
-        generated_states.append(goal_position)
-    return generated_states
-
-
-def success_curve(dsg_agent, start_state, goal_state, episodes, episode_interval):
-    success_rates_over_time = []
-    for episode in range(episodes):
-        success_rate = dsg_agent.planning_agent.measure_success(goal_state=goal_state,
-                                                                start_state=start_state,
-                                                                starting_episode=episode,
-                                                                num_episodes=episode_interval)
-
-        print("*" * 80)
-        print(f"[{goal_state}]: Episode {episode}: Success Rate: {success_rate}")
-        print("*" * 80)
-
-        success_rates_over_time.append(success_rate)
-    return success_rates_over_time
-
-
-def learning_curve(agent, mdp, episodes, episode_interval, randomize_start_states=False):
-    start_states = generate_test_states(mdp)
-    goal_states = generate_test_states(mdp)
-    all_runs = []
-    for start_state in start_states:
-        for goal_state in goal_states:
-            start_state = start_state if randomize_start_states else None
-            single_run = success_curve(agent,
-                                       start_state,
-                                       goal_state,
-                                       episodes,
-                                       episode_interval)
-            all_runs.append(single_run)
-    return all_runs
-
-
-def learning_curve_inside_graph(agent, mdp, episodes, episode_interval, randomize_start_states=False,
-                                experiment_name="", num_runs=5):
-    start_states = [sample_state_inside_graph(dsg_agent=agent) for _ in range(num_runs)]
-    goal_states = [sample_state_inside_graph(dsg_agent=agent) for _ in range(num_runs)]
-
-    if randomize_start_states:
-        with open(f"{experiment_name}/lc_randomized_start_states_{randomize_start_states}_start_states.pkl",
-                  "wb+") as f:
-            pickle.dump(start_states, f)
-
-    with open(f"{experiment_name}/lc_randomized_start_states_{randomize_start_states}_goal_states.pkl", "wb+") as f:
-        pickle.dump(goal_states, f)
-
-    if randomize_start_states:
-        all_runs = learning_curve_with_start_states(agent, start_states, goal_states, episodes, episode_interval)
-        return all_runs
-
-    all_runs = learning_curve_without_random_start_states(agent, goal_states, episodes, episode_interval)
-    return all_runs
-
-
-def learning_curve_fully_random(agent, mdp, episodes, episode_interval, randomize_start_states=False, experiment_name="", num_runs=5):
-    start_states = [mdp.sample_random_state() for _ in range(num_runs)]
-    goal_states = [mdp.sample_random_state() for _ in range(num_runs)]
-
-    if randomize_start_states:
-        with open(f"{experiment_name}/lc_randomized_start_states_{randomize_start_states}_start_states.pkl",
-                  "wb+") as f:
-            pickle.dump(start_states, f)
-
-    with open(f"{experiment_name}/lc_randomized_start_states_{randomize_start_states}_goal_states.pkl", "wb+") as f:
-        pickle.dump(goal_states, f)
-=======
 def learning_curve_inside_graph(agent, mdp, episodes, episode_interval, randomize_start_states=False):
     start_states = [sample_state_inside_graph(dsg_agent=agent) for _ in range(5)]
     goal_states = [sample_state_inside_graph(dsg_agent=agent) for _ in range(5)]
->>>>>>> ba6f2ab1
 
     if randomize_start_states:
         all_runs = learning_curve_with_start_states(agent, start_states, goal_states, episodes, episode_interval)
@@ -167,52 +90,4 @@
                                    episodes,
                                    episode_interval)
         all_runs.append(single_run)
-    return all_runs
-
-
-def save_options_and_events(options, events, experiment_name, seed):
-
-    # Ensure the log directories exist, else create it
-    dir_path = os.path.join(os.path.join(os.getcwd(), experiment_name), f"{seed}")
-    option_dir_path = os.path.join(dir_path, "options")
-    event_dir_path = os.path.join(dir_path, "events")
-    os.makedirs(option_dir_path, exist_ok=True)
-    os.makedirs(event_dir_path, exist_ok=True)
-
-    # Save all the given options and salient events
-    for option in options:
-        with open(f"{option_dir_path}/{option.name}.pkl", "wb+") as f:
-            pickle.dump(option, f)
-    for event in events:
-        with open(f"{event_dir_path}/event_{event}.pkl", "wb+") as f:
-            pickle.dump(event, f)
-
-    print(f"Done saving {options}")
-    print(f"Done saving {events}")
-
-
-def load_options_and_events(experiment_name, seed):
-    """ Given a directory path, return all the options pickled in that directory. """
-    dir_path = os.path.join(os.path.join(os.getcwd(), experiment_name), f"{seed}")
-    option_dir_path = os.path.join(dir_path, "options")
-    event_dir_path = os.path.join(dir_path, "events")
-
-    def _load(path_to_files):
-        """ Assuming only relevant object pickle files are in the dir. """
-        loaded_objects = []
-        for file_name in glob.glob(path_to_files):
-            with open(file_name, "rb") as f:
-                obj = pickle.load(f)
-            print(f"Loaded {obj} from {file_name}")
-            loaded_objects.append(obj)
-        return loaded_objects
-
-    # Glob pattern for options and events
-    option_path = os.path.join(option_dir_path, "*.pkl")
-    event_path = os.path.join(event_dir_path, "*.pkl")
-
-    # Final objects to be returned
-    options = _load(option_path)
-    events = _load(event_path)
-
-    return options, events+    return all_runs