--- conflicted
+++ resolved
@@ -12,13 +12,8 @@
 
 class ModelBasedOption(object):
     def __init__(self, *, name, parent, mdp, global_solver, global_value_learner, buffer_length, global_init,
-<<<<<<< HEAD
-                 gestation_period, timeout, max_steps, device, use_vf, use_model, dense_reward,
-                 option_idx, max_num_children=2, target_salient_event=None, path_to_model=""):
-=======
                  gestation_period, timeout, max_steps, device, use_vf, use_global_vf, use_model, dense_reward,
                  option_idx, lr_c, lr_a, max_num_children=2, target_salient_event=None, path_to_model="", multithread_mpc=False):
->>>>>>> cdaec2ef
         self.mdp = mdp
         self.name = name
         self.lr_c = lr_c
@@ -57,29 +52,6 @@
         # Therefore, only use output norm if we are using MPC for action selection
         use_output_norm = self.use_model
 
-<<<<<<< HEAD
-        self.value_learner = TD3(state_dim=self.mdp.state_space_size()+2,
-                                 action_dim=self.mdp.action_space_size(),
-								 max_action=1.,
-                                 name=f"{name}-td3-agent",
-                                 device=self.device,
-                                 use_output_normalization=use_output_norm)
-
-        self.global_value_learner = global_value_learner if not self.global_init else None  # type: TD3
-
-        if global_solver is not None:
-            self.solver = global_solver
-        elif use_model:
-            print(f"Using model-based controller for {name}")
-            self.solver = MPC(mdp=self.mdp,
-                              state_size=self.mdp.state_space_size(),
-                              action_size=self.mdp.action_space_size(),
-                              dense_reward=self.dense_reward,
-                              device=self.device)
-        else:
-            print(f"Using model-free controller for {name}")
-            self.solver = self.value_learner
-=======
         if not self.use_global_vf or global_init:
             self.value_learner = TD3(state_dim=self.mdp.state_space_size()+2,
                                     action_dim=self.mdp.action_space_size(),
@@ -97,7 +69,6 @@
         else:
             print(f"Using model-free controller for {name}")
             self.solver = self._get_model_free_solver()
->>>>>>> cdaec2ef
 
         self.children = []
         self.success_curve = []
