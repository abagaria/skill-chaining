--- conflicted
+++ resolved
@@ -1,11 +1,7 @@
 import ipdb
 import argparse
 import random
-<<<<<<< HEAD
 import networkx as nx
-=======
-import pickle
->>>>>>> b8f559ca
 from copy import deepcopy
 from collections import defaultdict
 import networkx.algorithms.shortest_paths as shortest_paths
@@ -19,14 +15,9 @@
 
 
 class DeepSkillGraphAgent(object):
-<<<<<<< HEAD
     def __init__(self, mdp, dsc_agent, planning_agent, salient_event_freq, event_after_reject_freq,
                  experiment_name, seed, threshold, use_smdp_replay_buffer,
-                 rejection_criteria, pick_targets_stochastically):
-=======
-    def __init__(self, mdp, dsc_agent, planning_agent, salient_event_freq, event_after_reject_freq, experiment_name,
-                 seed, threshold, use_smdp_replay_buffer, rejection_criteria, plot_gc_value_functions):
->>>>>>> b8f559ca
+                 rejection_criteria, pick_targets_stochastically, plot_gc_value_functions):
         """
         This agent will interleave planning with the `planning_agent` and chaining with
         the `dsc_agent`.
@@ -51,11 +42,8 @@
         self.event_after_reject_freq = event_after_reject_freq
         self.use_smdp_replay_buffer = use_smdp_replay_buffer
         self.rejection_criteria = rejection_criteria
-<<<<<<< HEAD
         self.pick_targets_stochastically = pick_targets_stochastically
-=======
         self.plot_gc_value_functions = plot_gc_value_functions
->>>>>>> b8f559ca
 
         assert rejection_criteria in ("use_effect_sets", "use_init_sets"), rejection_criteria
 
@@ -511,9 +499,6 @@
                                     threshold=args.threshold,
                                     use_smdp_replay_buffer=args.use_smdp_replay_buffer,
                                     rejection_criteria=args.rejection_criteria,
-<<<<<<< HEAD
-                                    pick_targets_stochastically=args.pick_targets_stochastically)
-=======
+                                    pick_targets_stochastically=args.pick_targets_stochastically,
                                     plot_gc_value_functions=args.plot_gc_value_functions)
->>>>>>> b8f559ca
     num_successes = dsg_agent.dsg_run_loop(episodes=args.episodes, num_steps=args.steps)