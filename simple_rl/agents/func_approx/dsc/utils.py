# Python imports.
import os
import ipdb
import numpy as np
import scipy.interpolate
import matplotlib
import matplotlib.pyplot as plt
import matplotlib
import time
import torch
import imageio
import seaborn as sns
sns.set()
sns.set_style("white")
from PIL import Image
from tqdm import tqdm
import os
from mpl_toolkits.mplot3d import Axes3D

# Other imports.
from simple_rl.mdp.StateClass import State
from simple_rl.agents.func_approx.dsc.SalientEventClass import SalientEvent

class Experience(object):
    def __init__(self, s, a, r, s_prime):
        self.state = s
        self.action = a
        self.reward = r
        self.next_state = s_prime

    def serialize(self):
        return self.state, self.action, self.reward, self.next_state

    def __str__(self):
        return "s: {}, a: {}, r: {}, s': {}".format(self.state, self.action, self.reward, self.next_state)

    def __repr__(self):
        return str(self)

    def __eq__(self, other):
        return isinstance(other, Experience) and self.__dict__ == other.__dict__

    def __ne__(self, other):
        return not self == other

# ---------------
# Plotting utils
# ---------------

def plot_trajectory(trajectory, color='k', marker="o"):
    for i, state in enumerate(trajectory):
        if isinstance(state, State):
            x = state.position[0]
            y = state.position[1]
        else:
            x = state[0]
            y = state[1]

        if marker == "x":
            plt.scatter(x, y, c=color, s=100, marker=marker)
        else:
            plt.scatter(x, y, c=color, alpha=float(i) / len(trajectory), marker=marker)

def plot_all_trajectories_in_initiation_data(initiation_data, marker="o"):
    possible_colors = ['tab:blue', 'tab:orange', 'tab:green', 'tab:red', 'tab:purple',
                       'tab:brown', 'tab:pink', 'tab:gray', 'tab:olive', 'tab:cyan']
    for i, trajectory in enumerate(initiation_data):
        color_idx = i % len(possible_colors)
        plot_trajectory(trajectory, color=possible_colors[color_idx], marker=marker)


def get_grid_states(mdp):
    ss = []
    x_low_lim, y_low_lim = mdp.get_x_y_low_lims()
    x_high_lim, y_high_lim = mdp.get_x_y_high_lims()
    for x in np.arange(x_low_lim, x_high_lim, 1):
        for y in np.arange(y_low_lim, y_high_lim, 1):
            ss.append(np.array((x, y)))
    return ss


def get_initiation_set_values(option):
    values = []
    x_low_lim, y_low_lim = option.overall_mdp.get_x_y_low_lims()
    x_high_lim, y_high_lim = option.overall_mdp.get_x_y_high_lims()
    for x in np.arange(x_low_lim, x_high_lim, 1):
        for y in np.arange(y_low_lim, y_high_lim, 1):
            values.append(option.is_init_true(np.array((x, y))))

    return values

# def get_values(solver, init_values=False):
#     values = []
#     for x in np.arange(0., 11., 0.5):
#         for y in np.arange(0., 11., 0.5):
#             v = []
#             for vx in [-0.01, -0.1, 0., 0.01, 0.1]:
#                 for vy in [-0.01, -0.1, 0., 0.01, 0.1]:
#                     for theta in [-90., -45., 0., 45., 90.]:
#                         for theta_dot in [-1., 0., 1.]:
#                             s = PointMazeState(position=np.array([x, y]), velocity=np.array([vx, vy]),
#                                                theta=theta, theta_dot=theta_dot, done=False)
#
#                             if not init_values:
#                                 v.append(solver.get_value(s.features()))
#                             else:
#                                 v.append(solver.is_init_true(s))
#
#             if not init_values:
#                 values.append(np.mean(v))
#             else:
#                 values.append(np.sum(v))
#
#     return values
#
# def render_sampled_value_function(solver, episode=None, experiment_name=""):
#     states = get_grid_states()
#     values = get_values(solver)
#
#     x = np.array([state.position[0] for state in states])
#     y = np.array([state.position[1] for state in states])
#     xi, yi = np.linspace(x.min(), x.max(), 1000), np.linspace(y.min(), y.max(), 1000)
#     xx, yy = np.meshgrid(xi, yi)
#     rbf = scipy.interpolate.Rbf(x, y, values, function="linear")
#     zz = rbf(xx, yy)
#     plt.imshow(zz, vmin=min(values), vmax=max(values), extent=[x.min(), x.max(), y.min(), y.max()], origin="lower")
#     plt.colorbar()
#     name = solver.name if episode is None else solver.name + "_{}_{}".format(experiment_name, episode)
#     plt.savefig("value_function_plots/{}/{}_value_function.png".format(experiment_name, name))
#     plt.close()


def plot_two_class_classifier(option, episode, experiment_name):
    states = get_grid_states(option.overall_mdp)
    values = get_initiation_set_values(option)

    x = np.array([state[0] for state in states])
    y = np.array([state[1] for state in states])
    xi, yi = np.linspace(x.min(), x.max(), 1000), np.linspace(y.min(), y.max(), 1000)
    xx, yy = np.meshgrid(xi, yi)
    rbf = scipy.interpolate.Rbf(x, y, values, function="linear")
    zz = rbf(xx, yy)
    plt.imshow(zz, vmin=min(values), vmax=max(values), extent=[x.min(), x.max(), y.min(), y.max()], origin="lower", alpha=0.6, cmap=plt.cm.bwr)
    plt.colorbar()

    # Plot trajectories
    positive_examples = option.construct_feature_matrix(option.positive_examples)
    negative_examples = option.construct_feature_matrix(option.negative_examples)

    # if positive_examples.shape[0] > 0:
    #     plt.scatter(positive_examples[:, 0], positive_examples[:, 1], label="positive", cmap=plt.cm.coolwarm, alpha=0.3)
    #
    # if negative_examples.shape[0] > 0:
    #     plt.scatter(negative_examples[:, 0], negative_examples[:, 1], label="negative", cmap=plt.cm.coolwarm, alpha=0.3)

    # background_image = imageio.imread("four_room_domain.png")
    # plt.imshow(background_image, zorder=0, alpha=0.5, extent=[-2.5, 10., -2.5, 10.])

    name = option.name if episode is None else option.name + "_{}_{}".format(experiment_name, episode)
    plt.title("{} Initiation Set".format(option.name))
    plt.savefig("initiation_set_plots/{}/{}_initiation_classifier_{}.png".format(experiment_name, name, option.seed))
    plt.close()


def visualize_dqn_replay_buffer(solver, experiment_name=""):
    goal_transitions = list(filter(lambda e: e[2] >= 0 and e[4] == 1, solver.replay_buffer.memory))
    cliff_transitions = list(filter(lambda e: e[2] < 0 and e[4] == 1, solver.replay_buffer.memory))
    non_terminals = list(filter(lambda e: e[4] == 0, solver.replay_buffer.memory))

    goal_x = [e[3][0] for e in goal_transitions]
    goal_y = [e[3][1] for e in goal_transitions]
    cliff_x = [e[3][0] for e in cliff_transitions]
    cliff_y = [e[3][1] for e in cliff_transitions]
    non_term_x = [e[3][0] for e in non_terminals]
    non_term_y = [e[3][1] for e in non_terminals]

    # background_image = imread("pinball_domain.png")

    plt.figure()
    plt.scatter(cliff_x, cliff_y, alpha=0.67, label="cliff")
    plt.scatter(non_term_x, non_term_y, alpha=0.2, label="non_terminal")
    plt.scatter(goal_x, goal_y, alpha=0.67, label="goal")
    # plt.imshow(background_image, zorder=0, alpha=0.5, extent=[0., 1., 1., 0.])

    plt.legend()
    plt.title("# transitions = {}".format(len(solver.replay_buffer)))
    plt.savefig("value_function_plots/{}/{}_replay_buffer_analysis.png".format(experiment_name, solver.name))
    plt.close()


def visualize_smdp_updates(global_solver, experiment_name=""):
    smdp_transitions = list(filter(lambda e: isinstance(e.action, int) and e.action > 0, global_solver.replay_buffer.memory))
    negative_transitions = list(filter(lambda e: e.done == 0, smdp_transitions))
    terminal_transitions = list(filter(lambda e: e.done == 1, smdp_transitions))
    positive_start_x = [e.state[0] for e in terminal_transitions]
    positive_start_y = [e.state[1] for e in terminal_transitions]
    positive_end_x = [e.next_state[0] for e in terminal_transitions]
    positive_end_y = [e.next_state[1] for e in terminal_transitions]
    negative_start_x = [e.state[0] for e in negative_transitions]
    negative_start_y = [e.state[1] for e in negative_transitions]
    negative_end_x = [e.next_state[0] for e in negative_transitions]
    negative_end_y = [e.next_state[1] for e in negative_transitions]

    plt.figure(figsize=(8, 5))
    plt.scatter(positive_start_x, positive_start_y, alpha=0.6, label="+s")
    plt.scatter(negative_start_x, negative_start_y, alpha=0.6, label="-s")
    plt.scatter(positive_end_x, positive_end_y, alpha=0.6, label="+s'")
    plt.scatter(negative_end_x, negative_end_y, alpha=0.6, label="-s'")
    plt.legend()
    plt.title("# updates = {}".format(len(smdp_transitions)))
    plt.savefig("value_function_plots/{}/DQN_SMDP_Updates.png".format(experiment_name))
    plt.close()

def visualize_next_state_reward_heat_map(option, episode=None, experiment_name=""):
    solver = option.solver
    next_states = [experience[3] for experience in solver.replay_buffer]
    rewards = np.array([experience[2] for experience in solver.replay_buffer])
    x = np.array([state[0] for state in next_states])
    y = np.array([state[1] for state in next_states])

    plt.scatter(x, y, None, c=rewards.squeeze(), cmap=plt.cm.coolwarm)
    plt.colorbar()
    plt.xlabel("x")
    plt.ylabel("y")
    plt.title("Replay Buffer Reward Heat Map")

    x_low_lim, y_low_lim = option.overall_mdp.get_x_y_low_lims()
    x_high_lim, y_high_lim = option.overall_mdp.get_x_y_high_lims()

    plt.xlim((x_low_lim, x_high_lim))
    plt.ylim((y_low_lim, y_high_lim))

    name = option.name if episode is None else option.name + "_{}_{}".format(experiment_name, episode)
    plt.savefig("value_function_plots/{}/{}_replay_buffer_reward_map.png".format(experiment_name, name))
    plt.close()


def replay_trajectory(trajectory, dir_name):
    colors = ["0 0 0 1", "0 0 1 1", "0 1 0 1", "1 0 0 1", "1 1 0 1", "1 1 1 1", "1 0 1 1", ""]

    for i, (option, state) in enumerate(trajectory):
        color = colors[option % len(colors)]
        mdp = PointMazeMDP(seed=0, render=True, color_str=color)

        qpos = np.copy(state.features()[:3])
        qvel = np.copy(state.features()[3:])

        mdp.env.wrapped_env.set_state(qpos, qvel)
        mdp.env.render()
        img_array = mdp.env.render(mode="rgb_array")
        img = Image.fromarray(img_array)
        img.save("{}/frame{}.png".format(dir_name, i))


def visualize_dqn_shaped_rewards(dqn_agent, option, episode, seed, logdir):
    next_states = np.array([exp.next_state for exp in dqn_agent.replay_buffer.memory])
    if option.should_target_with_bonus():
        shaped_rewards = 1.0 * option.batched_is_init_true(next_states)
        plt.scatter(next_states[:, 0], next_states[:, 1], c=shaped_rewards)
        plt.colorbar()
        file_name = f"{option.name}_high_level_shaped_rewards_seed_{seed}_episode_{episode}.png"
        plt.savefig(os.path.join(logdir, "value_function_plots", file_name))
        plt.close()


def visualize_ddpg_shaped_rewards(global_option, other_option, episode, seed, logdir):
    ddpg_agent = global_option.solver
    next_states = np.array([exp[-2] for exp in ddpg_agent.replay_buffer])
    if other_option.should_target_with_bonus():
        shaped_rewards = 1. * other_option.batched_is_init_true(next_states)
        plt.scatter(next_states[:, 0], next_states[:, 1], c=shaped_rewards)
        plt.colorbar()
        file_name = f"{other_option.name}_low_level_shaped_rewards_seed_{seed}_episode_{episode}.png"
        plt.savefig(os.path.join(logdir, "value_function_plots", file_name))
        plt.close()


def visualize_ddpg_replay_buffer(solver, episode, seed, logdir):
    states = np.array([exp[0] for exp in solver.replay_buffer.memory])
    actions = np.array([exp[1] for exp in solver.replay_buffer.memory])
    states_tensor = torch.from_numpy(states).float().to(solver.device)
    actions_tensor = torch.from_numpy(actions).float().to(solver.device)
    qvalues = solver.get_qvalues(states_tensor, actions_tensor).cpu().numpy().squeeze(1)
    plt.scatter(states[:, 0], states[:, 1], c=qvalues)
    plt.colorbar()
    file_name = f"{solver.name}_value_function_seed_{seed}_episode_{episode}.png"
    plt.savefig(os.path.join(logdir, "value_function_plots", file_name))
    plt.close()


def visualize_best_option_to_take(policy_over_options_dqn, episode, seed, logdir):
    states = np.array([exp.state for exp in policy_over_options_dqn.replay_buffer.memory])
    states_tensor = torch.from_numpy(states).float().to(policy_over_options_dqn.device)
    options = policy_over_options_dqn.get_best_actions_batched(states_tensor).cpu().numpy()
    x = [s[0] for s in states]
    y = [s[1] for s in states]
    plt.scatter(x, y, c=options, cmap=plt.cm.Dark2)
    plt.colorbar()
    file_name = f"{policy_over_options_dqn.name}_best_options_seed_{seed}_episode_{episode}.png"
    plt.savefig(os.path.join(logdir, "value_function_plots", file_name))
    plt.close()


def visualize_buffer(option, episode, seed, logdir):
    buffer = option.solver.replay_buffer.memory
    terminal_states = [transition[-2] for transition in buffer if transition[-1]]
    terminal_start_states = [transition[0] for transition in buffer if transition[-1]]
    non_terminal_states = [transition[0] for transition in buffer if transition[-1] == 0]
    plt.figure()
    plt.scatter([t[0] for t in non_terminal_states], [t[1] for t in non_terminal_states], alpha=0.1)
    plt.scatter([t[0] for t in terminal_states], [t[1] for t in terminal_states], alpha=1.0)
    plt.scatter([t[0] for t in terminal_start_states], [t[1] for t in terminal_start_states], alpha=1.0)
    plt.title(f"{option.solver.name}s replay buffer with length {len(buffer)}")
    file_name = f"{option.solver.name}_replay_buffer_seed_{seed}_episode_{episode}.png"
    plt.savefig(os.path.join(logdir, "value_function_plots", file_name))
    plt.close()


def plot_values(salient_event, init_state, replay_buffer, experiment_name=""):
    option = salient_event.covering_option
    is_low = salient_event.is_low

    fig = plt.figure()
    ax3d = fig.add_subplot(1, 1, 1, projection='3d')

    states = np.array(replay_buffer.sample(min(4000, len(replay_buffer)), get_tensor=False)[0])

    init_state, = option.states_to_tensor([init_state])
    init_value, = option.initiation_classifier([init_state]).flatten()

    target_state = salient_event.target_state
    target_value, = option.initiation_classifier([target_state]).flatten()

    option_term = option.batched_is_term_true(states, is_low)
    option_init_states, option_term_states = states[~option_term], states[option_term]
    option_init_values = option.initiation_classifier(option_init_states).flatten()

    cmap = matplotlib.cm.get_cmap('Blues')
    normalize = matplotlib.colors.Normalize(vmin=min(option_init_values), vmax=max(option_init_values))
    colors = [cmap(normalize(v)) for v in option_init_values]

    ax3d.scatter(option_init_states[:, 0], option_init_states[:, 1], init_value - option_init_values, c=colors)

    # salient event initiation set is a subset of the covering option termination set
    event_init_states = np.array([s for s in option_term_states if salient_event.is_init_true(s)])
    event_init_values = option.initiation_classifier(event_init_states).flatten()
    event_not_init_states = np.array([s for s in option_term_states if not salient_event.is_init_true(s)])
    event_not_init_values = option.initiation_classifier(event_not_init_states).flatten()

    ax3d.scatter(event_not_init_states[:, 0], event_not_init_states[:, 1], init_value - event_not_init_values, c="orange")
    ax3d.scatter(event_init_states[:, 0], event_init_states[:, 1], init_value - event_init_values, c="green")

    ax3d.scatter([target_state[0]], [target_state[1]], [init_value - target_value], c="black", s=[400])

    low_bound_x, up_bound_x = -11, 11
    # low_bound_y, up_bound_y = -3, 11

    ax3d.set_xlim((low_bound_x, up_bound_x))
    # ax3d.set_ylim((low_bound_y, up_bound_y))

    ax3d.set_xlabel("x")
    ax3d.set_ylabel("y")

    name = option.name
    threshold = option.threshold
    beta = option.beta
    fig.suptitle(f"Covering Options with threshold {threshold}, buffer size {len(replay_buffer)},\n and beta {beta:.4f}")
    ax3d.set_title("f(s_0) - f(s) vs (x, y)-position")
    plt.savefig("initiation_set_plots/{}/{}-{}_threshold-is_low={}.png".format(experiment_name, name, threshold, is_low))
    plt.close()


def plot_effect_sets(options):
    plt.figure()
    for option in options:
        states = option.effect_set
        x = [state.position[0] for state in states]
        y = [state.position[1] for state in states]
        sns.kdeplot(x, y, shade=True)
    plt.show()

<<<<<<< HEAD
kGraphIterationNumber = 0

def visualize_graph(chains, experiment_name, plot_completed_events):

    global kGraphIterationNumber

    def _plot_event_pair(event1, event2):
        x = [event1.target_state[0], event2.target_state[0]]
        y = [event1.target_state[1], event2.target_state[1]]
        plt.plot(x, y, "o-", c="black")

    sns.set_style("white")

    plt.figure()

    completed = lambda chain: chain.is_chain_completed(chains) if plot_completed_events else True

    forward_chains = [chain for chain in chains if not chain.is_backward_chain and completed(chain)]

    for chain in forward_chains:
        _plot_event_pair(chain.init_salient_event, chain.target_salient_event)

    plt.xticks([]); plt.yticks([])

    x_low_lim, y_low_lim = chains[0].options[0].overall_mdp.get_x_y_low_lims()
    x_high_lim, y_high_lim = chains[0].options[0].overall_mdp.get_x_y_high_lims()

    plt.xlim((x_low_lim, x_high_lim))
    plt.ylim((y_low_lim, y_high_lim))

    plt.savefig(f"value_function_plots/{experiment_name}/event_graphs_episode_{kGraphIterationNumber}.png")
    plt.close()

    kGraphIterationNumber += 1
=======
>>>>>>> ba6f2ab1

def plot_dco_salient_event(ax, salient_event, states):
    option = salient_event.covering_option
    is_low = salient_event.is_low

    target_state = salient_event.target_state

    # option_term = option.batched_is_term_true(states, is_low)
    # option_init_states, option_term_states = states[~option_term], states[option_term]
    # option_init_values = option.initiation_classifier(option_init_states).flatten()
    values = option.evaluate(states)

    print(f"For {salient_event}, Max-F: {max(values)}, Min-F: {min(values)}")

    cmap = matplotlib.cm.get_cmap('Blues')
    normalize = matplotlib.colors.Normalize(vmin=min(values), vmax=max(values))
    colors = [cmap(normalize(v)) for v in values]

    ax.scatter(states[:, 0], states[:, 1], c=colors)

    # # salient event initiation set is a subset of the covering option termination set
    # event_init_states = np.array([s for s in option_term_states if salient_event.is_init_true(s)])
    # event_not_init_states = np.array([s for s in option_term_states if not salient_event.is_init_true(s)])
    #
    # if len(event_not_init_states) > 0:
    #     ax.scatter(event_not_init_states[:, 0], event_not_init_states[:, 1], c="orange")
    # if len(event_init_states) > 0:
    #     ax.scatter(event_init_states[:, 0], event_init_states[:, 1], c="green")

    ax.scatter([target_state[0]], [target_state[1]], c="black", s=[300])

    low_bound_x, up_bound_x = -10, 10
    low_bound_y, up_bound_y = -10, 10

    ax.set_xlim((low_bound_x, up_bound_x))
    ax.set_ylim((low_bound_y, up_bound_y))

    ax.set_xlabel("x")
    ax.set_ylabel("y")

def plot_dco_salient_event_comparison(low_event, high_event, replay_buffer, episode, reject_low, reject_high, experiment_name=""):
    fig, axs = plt.subplots(2, figsize=(8, 10))

    # states = np.array(replay_buffer.sample(min(4000, len(replay_buffer)), get_tensor=False)[0])
    states = np.array([trans.state for trans in replay_buffer.memory])
    plot_dco_salient_event(axs[0], low_event, states)
    plot_dco_salient_event(axs[1], high_event, states)

    # global_states = np.array(global_buffer.sample(min(4000, len(global_buffer)), get_tensor=False)[0])
    # plot_dco_salient_event(axs[0, 0], global_low_event, global_states)
    # plot_dco_salient_event(axs[1, 0], global_high_event, global_states)

    # smdp_states = np.array(smdp_buffer.sample(min(4000, len(smdp_buffer)), get_tensor=False)[0])
    # plot_dco_salient_event(axs[0, 1], smdp_low_event, smdp_states)
    # plot_dco_salient_event(axs[1, 1], smdp_high_event, smdp_states)

    option = low_event.covering_option
    name = option.name
    threshold = 0. # option.threshold
    beta = option.beta

    axs[0].set_title(f"Min (replay buffer of size {len(replay_buffer)})")
    axs[1].set_title(f"Max (replay buffer of size {len(replay_buffer)})")
    # axs[0, 1].set_title(f"SMDP Min (replay buffer of size {len(smdp_buffer)})")
    # axs[1, 1].set_title(f"SMDP Max (replay buffer of size {len(smdp_buffer)})")

    if not os.path.isdir(f"initiation_set_plots/{experiment_name}"):
        os.makedirs(f"initiation_set_plots/{experiment_name}")

    fig.suptitle(f"Salient events with threshold={threshold} and beta={beta:.4f}")
    plt.savefig("initiation_set_plots/{}/{}_threshold_{}-episode_{}-reject_({}, {}).png".format(experiment_name, name, threshold, episode, reject_low, reject_high))
    plt.close()

def get_intersecting_events(source_chain, events):
    """ events come from the plan_graph """
    connecting_events = []
    for event in events:
        for option in source_chain.options:
            if source_chain.should_exist_edge_from_option_to_event(option, event) and \
                    event != source_chain.init_salient_event:
                connecting_events.append(event)
    return connecting_events


def visualize_graph_with_all_edges(planner, chains, experiment_name,
                                   plot_completed_events, background_img_fname="ant_maze_big_domain"):

    global kGraphIterationNumber

    def _plot_event_pair(event1, event2):
        if event1.target_state is not None and event2.target_state is not None:
            x = [event1.target_state[0], event2.target_state[0]]
            y = [event1.target_state[1], event2.target_state[1]]
            plt.plot(x, y, "o-", c="black")

    sns.set_style("white")

    plt.figure()

    completed = lambda chain: chain.is_chain_completed(chains) if plot_completed_events else True

    forward_chains = [chain for chain in chains if not chain.is_backward_chain and completed(chain)]
    events = [event for event in planner.plan_graph.plan_graph.nodes if isinstance(event, SalientEvent)]

    for chain in forward_chains:
        intersecting_events = get_intersecting_events(chain, events)
        for event in intersecting_events:
            _plot_event_pair(chain.init_salient_event, event)
        _plot_event_pair(chain.init_salient_event, chain.target_salient_event)

    plt.xticks([]); plt.yticks([])

    x_low_lim, y_low_lim = chains[0].options[0].overall_mdp.get_x_y_low_lims()
    x_high_lim, y_high_lim = chains[0].options[0].overall_mdp.get_x_y_high_lims()

    filename = os.path.join(os.getcwd(), f"{background_img_fname}.png")
    if os.path.isfile(filename):
        background_image = imageio.imread(filename)
        plt.imshow(background_image, zorder=0, alpha=0.5, extent=[x_low_lim, x_high_lim, y_low_lim, y_high_lim])

    plt.xlim((x_low_lim, x_high_lim))
    plt.ylim((y_low_lim, y_high_lim))

    plt.savefig(f"value_function_plots/{experiment_name}/event_graphs_episode_{kGraphIterationNumber}.png")
    plt.close()<|MERGE_RESOLUTION|>--- conflicted
+++ resolved
@@ -11,7 +11,6 @@
 import imageio
 import seaborn as sns
 sns.set()
-sns.set_style("white")
 from PIL import Image
 from tqdm import tqdm
 import os
@@ -19,7 +18,6 @@
 
 # Other imports.
 from simple_rl.mdp.StateClass import State
-from simple_rl.agents.func_approx.dsc.SalientEventClass import SalientEvent
 
 class Experience(object):
     def __init__(self, s, a, r, s_prime):
@@ -147,11 +145,11 @@
     positive_examples = option.construct_feature_matrix(option.positive_examples)
     negative_examples = option.construct_feature_matrix(option.negative_examples)
 
-    # if positive_examples.shape[0] > 0:
-    #     plt.scatter(positive_examples[:, 0], positive_examples[:, 1], label="positive", cmap=plt.cm.coolwarm, alpha=0.3)
-    #
-    # if negative_examples.shape[0] > 0:
-    #     plt.scatter(negative_examples[:, 0], negative_examples[:, 1], label="negative", cmap=plt.cm.coolwarm, alpha=0.3)
+    if positive_examples.shape[0] > 0:
+        plt.scatter(positive_examples[:, 0], positive_examples[:, 1], label="positive", cmap=plt.cm.coolwarm, alpha=0.3)
+
+    if negative_examples.shape[0] > 0:
+        plt.scatter(negative_examples[:, 0], negative_examples[:, 1], label="negative", cmap=plt.cm.coolwarm, alpha=0.3)
 
     # background_image = imageio.imread("four_room_domain.png")
     # plt.imshow(background_image, zorder=0, alpha=0.5, extent=[-2.5, 10., -2.5, 10.])
@@ -379,43 +377,6 @@
         sns.kdeplot(x, y, shade=True)
     plt.show()
 
-<<<<<<< HEAD
-kGraphIterationNumber = 0
-
-def visualize_graph(chains, experiment_name, plot_completed_events):
-
-    global kGraphIterationNumber
-
-    def _plot_event_pair(event1, event2):
-        x = [event1.target_state[0], event2.target_state[0]]
-        y = [event1.target_state[1], event2.target_state[1]]
-        plt.plot(x, y, "o-", c="black")
-
-    sns.set_style("white")
-
-    plt.figure()
-
-    completed = lambda chain: chain.is_chain_completed(chains) if plot_completed_events else True
-
-    forward_chains = [chain for chain in chains if not chain.is_backward_chain and completed(chain)]
-
-    for chain in forward_chains:
-        _plot_event_pair(chain.init_salient_event, chain.target_salient_event)
-
-    plt.xticks([]); plt.yticks([])
-
-    x_low_lim, y_low_lim = chains[0].options[0].overall_mdp.get_x_y_low_lims()
-    x_high_lim, y_high_lim = chains[0].options[0].overall_mdp.get_x_y_high_lims()
-
-    plt.xlim((x_low_lim, x_high_lim))
-    plt.ylim((y_low_lim, y_high_lim))
-
-    plt.savefig(f"value_function_plots/{experiment_name}/event_graphs_episode_{kGraphIterationNumber}.png")
-    plt.close()
-
-    kGraphIterationNumber += 1
-=======
->>>>>>> ba6f2ab1
 
 def plot_dco_salient_event(ax, salient_event, states):
     option = salient_event.covering_option
@@ -423,32 +384,29 @@
 
     target_state = salient_event.target_state
 
-    # option_term = option.batched_is_term_true(states, is_low)
-    # option_init_states, option_term_states = states[~option_term], states[option_term]
-    # option_init_values = option.initiation_classifier(option_init_states).flatten()
-    values = option.evaluate(states)
-
-    print(f"For {salient_event}, Max-F: {max(values)}, Min-F: {min(values)}")
+    option_term = option.batched_is_term_true(states, is_low)
+    option_init_states, option_term_states = states[~option_term], states[option_term]
+    option_init_values = option.initiation_classifier(option_init_states).flatten()
 
     cmap = matplotlib.cm.get_cmap('Blues')
-    normalize = matplotlib.colors.Normalize(vmin=min(values), vmax=max(values))
-    colors = [cmap(normalize(v)) for v in values]
-
-    ax.scatter(states[:, 0], states[:, 1], c=colors)
-
-    # # salient event initiation set is a subset of the covering option termination set
-    # event_init_states = np.array([s for s in option_term_states if salient_event.is_init_true(s)])
-    # event_not_init_states = np.array([s for s in option_term_states if not salient_event.is_init_true(s)])
-    #
-    # if len(event_not_init_states) > 0:
-    #     ax.scatter(event_not_init_states[:, 0], event_not_init_states[:, 1], c="orange")
-    # if len(event_init_states) > 0:
-    #     ax.scatter(event_init_states[:, 0], event_init_states[:, 1], c="green")
+    normalize = matplotlib.colors.Normalize(vmin=min(option_init_values), vmax=max(option_init_values))
+    colors = [cmap(normalize(v)) for v in option_init_values]
+
+    ax.scatter(option_init_states[:, 0], option_init_states[:, 1], c=colors)
+
+    # salient event initiation set is a subset of the covering option termination set
+    event_init_states = np.array([s for s in option_term_states if salient_event.is_init_true(s)])
+    event_not_init_states = np.array([s for s in option_term_states if not salient_event.is_init_true(s)])
+
+    if len(event_not_init_states) > 0:
+        ax.scatter(event_not_init_states[:, 0], event_not_init_states[:, 1], c="orange")
+    if len(event_init_states) > 0:
+        ax.scatter(event_init_states[:, 0], event_init_states[:, 1], c="green")
 
     ax.scatter([target_state[0]], [target_state[1]], c="black", s=[300])
 
-    low_bound_x, up_bound_x = -10, 10
-    low_bound_y, up_bound_y = -10, 10
+    low_bound_x, up_bound_x = -15, 15
+    low_bound_y, up_bound_y = -15, 15
 
     ax.set_xlim((low_bound_x, up_bound_x))
     ax.set_ylim((low_bound_y, up_bound_y))
@@ -459,8 +417,7 @@
 def plot_dco_salient_event_comparison(low_event, high_event, replay_buffer, episode, reject_low, reject_high, experiment_name=""):
     fig, axs = plt.subplots(2, figsize=(8, 10))
 
-    # states = np.array(replay_buffer.sample(min(4000, len(replay_buffer)), get_tensor=False)[0])
-    states = np.array([trans.state for trans in replay_buffer.memory])
+    states = np.array(replay_buffer.sample(min(4000, len(replay_buffer)), get_tensor=False)[0])
     plot_dco_salient_event(axs[0], low_event, states)
     plot_dco_salient_event(axs[1], high_event, states)
 
@@ -474,7 +431,7 @@
 
     option = low_event.covering_option
     name = option.name
-    threshold = 0. # option.threshold
+    threshold = option.threshold
     beta = option.beta
 
     axs[0].set_title(f"Min (replay buffer of size {len(replay_buffer)})")
@@ -482,62 +439,6 @@
     # axs[0, 1].set_title(f"SMDP Min (replay buffer of size {len(smdp_buffer)})")
     # axs[1, 1].set_title(f"SMDP Max (replay buffer of size {len(smdp_buffer)})")
 
-    if not os.path.isdir(f"initiation_set_plots/{experiment_name}"):
-        os.makedirs(f"initiation_set_plots/{experiment_name}")
-
     fig.suptitle(f"Salient events with threshold={threshold} and beta={beta:.4f}")
     plt.savefig("initiation_set_plots/{}/{}_threshold_{}-episode_{}-reject_({}, {}).png".format(experiment_name, name, threshold, episode, reject_low, reject_high))
-    plt.close()
-
-def get_intersecting_events(source_chain, events):
-    """ events come from the plan_graph """
-    connecting_events = []
-    for event in events:
-        for option in source_chain.options:
-            if source_chain.should_exist_edge_from_option_to_event(option, event) and \
-                    event != source_chain.init_salient_event:
-                connecting_events.append(event)
-    return connecting_events
-
-
-def visualize_graph_with_all_edges(planner, chains, experiment_name,
-                                   plot_completed_events, background_img_fname="ant_maze_big_domain"):
-
-    global kGraphIterationNumber
-
-    def _plot_event_pair(event1, event2):
-        if event1.target_state is not None and event2.target_state is not None:
-            x = [event1.target_state[0], event2.target_state[0]]
-            y = [event1.target_state[1], event2.target_state[1]]
-            plt.plot(x, y, "o-", c="black")
-
-    sns.set_style("white")
-
-    plt.figure()
-
-    completed = lambda chain: chain.is_chain_completed(chains) if plot_completed_events else True
-
-    forward_chains = [chain for chain in chains if not chain.is_backward_chain and completed(chain)]
-    events = [event for event in planner.plan_graph.plan_graph.nodes if isinstance(event, SalientEvent)]
-
-    for chain in forward_chains:
-        intersecting_events = get_intersecting_events(chain, events)
-        for event in intersecting_events:
-            _plot_event_pair(chain.init_salient_event, event)
-        _plot_event_pair(chain.init_salient_event, chain.target_salient_event)
-
-    plt.xticks([]); plt.yticks([])
-
-    x_low_lim, y_low_lim = chains[0].options[0].overall_mdp.get_x_y_low_lims()
-    x_high_lim, y_high_lim = chains[0].options[0].overall_mdp.get_x_y_high_lims()
-
-    filename = os.path.join(os.getcwd(), f"{background_img_fname}.png")
-    if os.path.isfile(filename):
-        background_image = imageio.imread(filename)
-        plt.imshow(background_image, zorder=0, alpha=0.5, extent=[x_low_lim, x_high_lim, y_low_lim, y_high_lim])
-
-    plt.xlim((x_low_lim, x_high_lim))
-    plt.ylim((y_low_lim, y_high_lim))
-
-    plt.savefig(f"value_function_plots/{experiment_name}/event_graphs_episode_{kGraphIterationNumber}.png")
     plt.close()