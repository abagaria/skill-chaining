--- conflicted
+++ resolved
@@ -77,11 +77,7 @@
     return ss
 
 
-<<<<<<< HEAD
 def get_initiation_set_values(option):
-=======
-def get_values(solver, init_values=False):
->>>>>>> 332ebc79
     values = []
     x_low_lim, y_low_lim = option.overall_mdp.get_x_y_low_lims()
     x_high_lim, y_high_lim = option.overall_mdp.get_x_y_high_lims()
@@ -91,7 +87,6 @@
 
     return values
 
-<<<<<<< HEAD
 # def get_values(solver, init_values=False):
 #     values = []
 #     for x in np.arange(0., 11., 0.5):
@@ -131,24 +126,6 @@
 #     name = solver.name if episode is None else solver.name + "_{}_{}".format(experiment_name, episode)
 #     plt.savefig("value_function_plots/{}/{}_value_function.png".format(experiment_name, name))
 #     plt.close()
-=======
-
-def render_sampled_value_function(solver, episode=None, experiment_name=""):
-    states = get_grid_states()
-    values = get_values(solver)
-
-    x = np.array([state.position[0] for state in states])
-    y = np.array([state.position[1] for state in states])
-    xi, yi = np.linspace(x.min(), x.max(), 1000), np.linspace(y.min(), y.max(), 1000)
-    xx, yy = np.meshgrid(xi, yi)
-    rbf = scipy.interpolate.Rbf(x, y, values, function="linear")
-    zz = rbf(xx, yy)
-    plt.imshow(zz, vmin=min(values), vmax=max(values), extent=[x.min(), x.max(), y.min(), y.max()], origin="lower")
-    plt.colorbar()
-    name = solver.name if episode is None else solver.name + "_{}_{}".format(experiment_name, episode)
-    plt.savefig("value_function_plots/{}/{}_value_function.png".format(experiment_name, name))
-    plt.close()
->>>>>>> 332ebc79
 
 
 def _plot_initiation_sets(x_idx, y_idx, positive_examples, which_classifier, option, episode, logdir, negative_examples=None):
@@ -191,7 +168,6 @@
     plt.close()
 
 
-<<<<<<< HEAD
 def plot_two_class_classifier(option, episode, experiment_name):
     states = get_grid_states(option.overall_mdp)
     values = get_initiation_set_values(option)
@@ -223,20 +199,6 @@
     plt.savefig("initiation_set_plots/{}/{}_initiation_classifier_{}.png".format(experiment_name, name, option.seed))
     plt.close()
 
-=======
-def plot_one_class_initiation_classifier(option, episode, logdir):
-    positive_examples = option.construct_feature_matrix(option.positive_examples)
-    _plot_initiation_sets(0, 1, positive_examples, "One Class", option, episode, logdir)
-    _plot_initiation_sets(3, 4, positive_examples, "One Class", option, episode, logdir)
-
-
-def plot_two_class_classifier(option, episode, logdir):
-    positive_examples = option.construct_feature_matrix(option.positive_examples)
-    negative_examples = option.construct_feature_matrix(option.negative_examples)
-    _plot_initiation_sets(0, 1, positive_examples, "Two Class", option, episode, logdir, negative_examples)
-    _plot_initiation_sets(3, 4, positive_examples, "Two Class", option, episode, logdir, negative_examples)
-
->>>>>>> 332ebc79
 
 def visualize_dqn_replay_buffer(solver, experiment_name=""):
     goal_transitions = list(filter(lambda e: e[2] >= 0 and e[4] == 1, solver.replay_buffer.memory))
@@ -287,17 +249,10 @@
     plt.savefig("value_function_plots/{}/DQN_SMDP_Updates.png".format(experiment_name))
     plt.close()
 
-<<<<<<< HEAD
 def visualize_next_state_reward_heat_map(option, episode=None, experiment_name=""):
     solver = option.solver
     next_states = [experience[3] for experience in solver.replay_buffer]
     rewards = np.array([experience[2] for experience in solver.replay_buffer])
-=======
-
-def visualize_next_state_reward_heat_map(solver, episode=None, experiment_name=""):
-    next_states = [experience[3] for experience in solver.replay_buffer.memory]
-    rewards = [experience[2] for experience in solver.replay_buffer.memory]
->>>>>>> 332ebc79
     x = np.array([state[0] for state in next_states])
     y = np.array([state[1] for state in next_states])
 
@@ -401,7 +356,6 @@
 
 def make_chunked_value_function_plot(solver, episode, seed, logdir, chunk_size=1000, replay_buffer=None):
     replay_buffer = replay_buffer if replay_buffer is not None else solver.replay_buffer
-<<<<<<< HEAD
     states = np.array([exp[0] for exp in replay_buffer])
     actions = np.array([exp[1] for exp in replay_buffer])
 
@@ -423,8 +377,6 @@
         current_chunk_size = len(state_chunk)
         qvalues[current_idx:current_idx + current_chunk_size] = chunk_qvalues
         current_idx += current_chunk_size
-=======
->>>>>>> 332ebc79
 
     # Checks if option has hasn't been executed yet. Making state and action chunks errors if the array is empty.
     if len(replay_buffer.memory) > 0:
@@ -451,7 +403,6 @@
         plt.savefig(os.path.join(logdir, "value_function_plots", file_name))
         plt.close()
 
-<<<<<<< HEAD
     return qvalues.max()
 
 def create_log_dir(experiment_name):
@@ -618,38 +569,4 @@
 
     fig.suptitle(f"Salient events with threshold={threshold} and beta={beta:.4f}")
     plt.savefig("initiation_set_plots/{}/{}_threshold_{}-episode_{}-reject_({}, {}).png".format(experiment_name, name, threshold, episode, reject_low, reject_high))
-    plt.close()
-=======
-        return np.max(qvalues)
-
-
-def create_log_dirs(directory_path):
-    def _create_log_dir(path_name):
-        try:
-            os.makedirs(path_name)
-        except OSError:
-            print("Creation of the directory %s failed" % os.path.join(os.getcwd(), path_name))
-        else:
-            print("Successfully created the directory %s " % os.path.join(os.getcwd(), path_name))
-
-    # initiation sets of options
-    _create_log_dir(os.path.join(directory_path, "initiation_set_plots"))
-    # value function for policy over options (DQN), intra-option policies (DDPG), and reward shaping
-    _create_log_dir(os.path.join(directory_path, "value_function_plots"))
-    # actor, critic dictionaries for all options
-    _create_log_dir(os.path.join(directory_path, "saved_model"))
-    # training/validation scores, selected options, and training duration
-    _create_log_dir(os.path.join(directory_path, "scores"))
-
-
-def rotate_file_name(file_path):
-    if os.path.isdir(file_path):
-        suffix = 1
-        file_path += "_" + str(suffix)
-        while os.path.isdir(file_path):
-            suffix += 1
-            file_path = file_path.rsplit("_", 1)[0] + str(suffix)
-        return file_path
-    else:
-        return file_path
->>>>>>> 332ebc79
+    plt.close()