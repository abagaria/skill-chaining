import os
import ipdb
import time
import torch
import pickle
import argparse
import numpy as np
from copy import deepcopy
from functools import reduce
from collections import deque
from simple_rl.agents.func_approx.dsc.experiments.utils import *
from simple_rl.agents.func_approx.dsc.MBOptionClass import ModelBasedOption
from simple_rl.tasks.d4rl_ant_maze.D4RLAntMazeMDPClass import D4RLAntMazeMDP
from simple_rl.tasks.ant_four_rooms.AntFourRoomsMDPClass import AntFourRoomsMDP
from simple_rl.agents.func_approx.dsc.SubgoalSelectionClass import OptimalSubgoalSelector


class OnlineModelBasedSkillChaining(object):
<<<<<<< HEAD
    def __init__(self, warmup_episodes, max_steps, gestation_period, buffer_length, use_vf, use_model,
                 use_diverse_starts, use_dense_rewards, use_optimal_sampler, experiment_name, device,
                 logging_freq, generate_init_gif, evaluation_freq, seed):
        self.device = device
        self.use_vf = use_vf
=======
    def __init__(self, mdp, warmup_episodes, max_steps, gestation_period, buffer_length, use_vf, use_global_vf, use_model,
                 use_diverse_starts, use_dense_rewards, use_optimal_sampler, lr_c, lr_a, clear_option_buffers,
                 use_global_option_subgoals, maze_type, experiment_name, device,
                 logging_freq, generate_init_gif, evaluation_freq, seed, multithread_mpc):

        assert maze_type in ("umaze", "medium")

        self.lr_c = lr_c
        self.lr_a = lr_a

        self.device = device
        self.use_vf = use_vf
        self.use_global_vf = use_global_vf
>>>>>>> cdaec2ef
        self.use_model = use_model
        self.experiment_name = experiment_name
        self.warmup_episodes = warmup_episodes
        self.max_steps = max_steps
        self.use_diverse_starts = use_diverse_starts
        self.use_dense_rewards = use_dense_rewards
        self.use_optimal_sampler = use_optimal_sampler
<<<<<<< HEAD
=======
        self.clear_option_buffers = clear_option_buffers
        self.use_global_option_subgoals = use_global_option_subgoals

        self.multithread_mpc = multithread_mpc
>>>>>>> cdaec2ef

        self.seed = seed
        self.logging_freq = logging_freq
        self.evaluation_freq = evaluation_freq
        self.generate_init_gif = generate_init_gif

        self.buffer_length = buffer_length
        self.gestation_period = gestation_period

<<<<<<< HEAD
        self.mdp = D4RLAntMazeMDP("umaze", goal_state=np.array((0, 8)), seed=seed)
=======
        goal_state = np.array((0, 8)) if maze_type == "umaze" else np.array((20, 20))
        self.mdp = D4RLAntMazeMDP(maze_type, goal_state=goal_state, seed=seed)
>>>>>>> cdaec2ef
        self.target_salient_event = self.mdp.get_original_target_events()[0]

        self.global_option = self.create_global_model_based_option()
        self.goal_option = self.create_model_based_option(name="goal-option", parent=None)

        self.chain = [self.goal_option]
        self.new_options = [self.goal_option]
        self.mature_options = []

        self.optimal_subgoal_selector = None

        self.log = {}

    @staticmethod
    def _pick_earliest_option(state, options):
        for option in options:
            if option.is_init_true(state) and not option.is_term_true(state):
                return option

    def act(self, state):
        # current_option = self._pick_earliest_option(state, self.chain)
        # return current_option if current_option is not None else self.global_option
        for option in self.chain:
            if option.is_init_true(state):
                subgoal = option.get_goal_for_rollout()
                if not option.is_at_local_goal(state, subgoal):
                    return option, subgoal
        return self.global_option, self.global_option.get_goal_for_rollout()

    def pick_optimal_subgoal(self, state):
        current_option = self._pick_earliest_option(state, self.mature_options)

        if current_option is not None and self.optimal_subgoal_selector is not None:
            sg = self.optimal_subgoal_selector.pick_subgoal(state, current_option)
            if sg is None: print(f"Did not find a subgoal for option {current_option}")
            return sg

    def random_rollout(self, num_steps):
        step_number = 0
        while step_number < num_steps and not self.mdp.cur_state.is_terminal():
            state = deepcopy(self.mdp.cur_state)
            action = self.mdp.sample_random_action()
            reward, next_state = self.mdp.execute_agent_action(action)
            self.global_option.update_model(state, action, reward, next_state)
            step_number += 1
        return step_number

    def dsc_rollout(self, num_steps):
        step_number = 0
        while step_number < num_steps and not self.mdp.cur_state.is_terminal():
            state = deepcopy(self.mdp.cur_state)
            # TODO fix for pic_optimal_subgoal
            # subgoal = self.pick_optimal_subgoal(state) if self.use_optimal_sampler else None
            selected_option, subgoal = self.act(state)

            # Overwrite the subgoal for the global-option
            if selected_option == self.global_option and self.use_global_option_subgoals:
                subgoal = self.pick_subgoal_for_global_option(state)

            transitions, reward = selected_option.rollout(step_number=step_number, rollout_goal=subgoal)

            if len(transitions) == 0:
                break

            self.manage_chain_after_rollout(selected_option)
            step_number += len(transitions)
        return step_number

    def run_loop(self, num_episodes, num_steps, start_episode=0):
        per_episode_durations = []
        last_10_durations = deque(maxlen=10)

        for episode in range(start_episode, start_episode + num_episodes):
            self.reset(episode)

            step = self.dsc_rollout(num_steps) if episode > self.warmup_episodes else self.random_rollout(num_steps)

            last_10_durations.append(step)
            per_episode_durations.append(step)
            self.log_status(episode, last_10_durations)

            if episode == self.warmup_episodes - 1 and self.use_model:
                self.learn_dynamics_model(epochs=50)
            elif episode >= self.warmup_episodes and self.use_model:
                self.learn_dynamics_model(epochs=5)

            if len(self.mature_options) > 0 and self.use_optimal_sampler:
                self.optimal_subgoal_selector = OptimalSubgoalSelector(self.mature_options,
                                                                       self.mdp.goal_state,
                                                                       self.mdp.state_space_size())

            self.log_success_metrics(episode)

        return per_episode_durations

    def log_success_metrics(self, episode):
        individual_option_data = {option.name: option.get_option_success_rate() for option in self.chain}
        overall_success = reduce(lambda x,y: x*y, individual_option_data.values())
        self.log[episode] = {"individual_option_data": individual_option_data, "success_rate": overall_success}

<<<<<<< HEAD
        if episode % self.evaluation_freq == 0 and episode >= self.warmup_episodes:
=======
        if episode % self.evaluation_freq == 0 and episode > self.warmup_episodes:
>>>>>>> cdaec2ef
            success, step_count = test_agent(self, 1, self.max_steps)

            self.log[episode]["success"] = success
            self.log[episode]["step-count"] = step_count[0]

            with open(f"{self.experiment_name}/log_file_{self.seed}.pkl", "wb+") as log_file:
                pickle.dump(self.log, log_file)

    def learn_dynamics_model(self, epochs=50, batch_size=1024):
        self.global_option.solver.load_data()
        self.global_option.solver.train(epochs=epochs, batch_size=batch_size)
        for option in self.chain:
            option.solver.model = self.global_option.solver.model

    def is_chain_complete(self):
        return all([option.get_training_phase() == "initiation_done" for option in self.chain]) and self.mature_options[-1].is_init_true(np.array([0,0]))

    def should_create_new_option(self):  # TODO: Cleanup
        if len(self.mature_options) > 0 and len(self.new_options) == 0:
            return self.mature_options[-1].get_training_phase() == "initiation_done" and \
                not self.contains_init_state()
        return False

    def contains_init_state(self):
        for option in self.mature_options:
            if option.is_init_true(np.array([0,0])):  # TODO: Get test-time start state automatically
                return True
        return False

    def manage_chain_after_rollout(self, executed_option):

        if executed_option in self.new_options and executed_option.get_training_phase() != "gestation":
            self.new_options.remove(executed_option)
            self.mature_options.append(executed_option)

            if self.clear_option_buffers:
                self.filter_replay_buffer(executed_option)

        if executed_option.num_goal_hits == 2 * executed_option.gestation_period and self.clear_option_buffers:
            self.filter_replay_buffer(executed_option)

        if self.should_create_new_option():
            name = f"option-{len(self.mature_options)}"
            new_option = self.create_model_based_option(name, parent=self.mature_options[-1])
            print(f"Creating {name}, parent {new_option.parent}, new_options = {self.new_options}, mature_options = {self.mature_options}")
            self.new_options.append(new_option)
            self.chain.append(new_option)

    def find_nearest_option_in_chain(self, state):
        if len(self.mature_options) > 0:
            distances = [(option, option.distance_to_state(state)) for option in self.mature_options]
            nearest_option = sorted(distances, key=lambda x: x[1])[0][0]  # type: ModelBasedOption
            return nearest_option

    def pick_subgoal_for_global_option(self, state):
        nearest_option = self.find_nearest_option_in_chain(state)
        if nearest_option is not None:
            return nearest_option.sample_from_initiation_region_fast_and_epsilon()
        return self.global_option.get_goal_for_rollout()

    def filter_replay_buffer(self, option):
        assert isinstance(option, ModelBasedOption)
        print(f"Clearing the replay buffer for {option.name}")
        option.value_learner.replay_buffer.clear()

    def log_status(self, episode, last_10_durations):
        print(f"Episode {episode} \t Mean Duration: {np.mean(last_10_durations)}")

        if episode % self.logging_freq == 0 and episode != 0:
            options = self.mature_options + self.new_options

            for option in self.mature_options:
                episode_label = episode if self.generate_init_gif else -1
                plot_two_class_classifier(option, episode_label, self.experiment_name, plot_examples=True)

            for option in options:
<<<<<<< HEAD
                make_chunked_goal_conditioned_value_function_plot(option.value_learner,
                                                                goal=option.get_goal_for_rollout(),
                                                                episode=episode, seed=self.seed,
                                                                experiment_name=self.experiment_name)
=======
                if self.use_global_vf:
                    make_chunked_goal_conditioned_value_function_plot(option.global_value_learner,
                                                                    goal=option.get_goal_for_rollout(),
                                                                    episode=episode, seed=self.seed,
                                                                    experiment_name=self.experiment_name,
                                                                    option_idx=option.option_idx)
                else:
                    make_chunked_goal_conditioned_value_function_plot(option.value_learner,
                                                                    goal=option.get_goal_for_rollout(),
                                                                    episode=episode, seed=self.seed,
                                                                    experiment_name=self.experiment_name)
>>>>>>> cdaec2ef

    def create_model_based_option(self, name, parent=None):
        option_idx = len(self.chain) + 1 if parent is not None else 1
        option = ModelBasedOption(parent=parent, mdp=self.mdp,
                                  buffer_length=self.buffer_length,
                                  global_init=False,
                                  gestation_period=self.gestation_period,
                                  timeout=200, max_steps=self.max_steps, device=self.device,
                                  target_salient_event=self.target_salient_event,
                                  name=name,
                                  path_to_model="",
                                  global_solver=self.global_option.solver,
                                  use_vf=self.use_vf,
<<<<<<< HEAD
=======
                                  use_global_vf=self.use_global_vf,
>>>>>>> cdaec2ef
                                  use_model=self.use_model,
                                  dense_reward=self.use_dense_rewards,
                                  global_value_learner=self.global_option.value_learner,
                                  option_idx=option_idx,
                                  lr_c=self.lr_c, lr_a=self.lr_a,
                                  multithread_mpc=self.multithread_mpc)
        return option

    def create_global_model_based_option(self):  # TODO: what should the timeout be for this option?
        option = ModelBasedOption(parent=None, mdp=self.mdp,
                                  buffer_length=self.buffer_length,
                                  global_init=True,
                                  gestation_period=self.gestation_period,
                                  timeout=200, max_steps=self.max_steps, device=self.device,
                                  target_salient_event=self.target_salient_event,
                                  name="global-option",
                                  path_to_model="",
                                  global_solver=None,
                                  use_vf=self.use_vf,
<<<<<<< HEAD
=======
                                  use_global_vf=self.use_global_vf,
>>>>>>> cdaec2ef
                                  use_model=self.use_model,
                                  dense_reward=self.use_dense_rewards,
                                  global_value_learner=None,
                                  option_idx=0,
                                  lr_c=self.lr_c, lr_a=self.lr_a,
                                  multithread_mpc=self.multithread_mpc)
        return option

    def reset(self, episode):
        self.mdp.reset()

        if self.use_diverse_starts and episode > self.warmup_episodes:
            # cond = lambda s: s[0] < 7.4 and s[1] < 2  # TODO: Hardcoded for bottom corridor
            random_state = self.mdp.sample_random_state()
            random_position = self.mdp.get_position(random_state)
            self.mdp.set_xy(random_position)


def create_log_dir(experiment_name):
    path = os.path.join(os.getcwd(), experiment_name)
    try:
        os.mkdir(path)
    except OSError:
        print("Creation of the directory %s failed" % path)
    else:
        print("Successfully created the directory %s " % path)
    return path

def test_agent(exp, num_experiments, num_steps):
    def rollout():
        step_number = 0
        while step_number < num_steps and not exp.mdp.sparse_gc_reward_function(exp.mdp.cur_state, exp.mdp.goal_state, {})[1]:

            state = deepcopy(exp.mdp.cur_state)
            # subgoal = exp.pick_optimal_subgoal(state) if exp.use_optimal_sampler else None
            selected_option, subgoal = exp.act(state)
            transitions, reward = selected_option.rollout(step_number=step_number, rollout_goal=subgoal, eval_mode=True)
            # exp.manage_chain_after_rollout(selected_option)
            step_number += len(transitions)
        return step_number

    success = 0
    step_counts = []

    for _ in tqdm(range(num_experiments), desc="Performing test rollout"):
        exp.mdp.reset()
        steps_taken = rollout()
        if steps_taken != num_steps:
            success += 1
        step_counts.append(steps_taken)

    print("*" * 80)
    print(f"Test Rollout Success Rate: {success / num_experiments}, Duration: {np.mean(step_counts)}")
    print("*" * 80)

    return success / num_experiments, step_counts

if __name__ == "__main__":
    parser = argparse.ArgumentParser()
    parser.add_argument("--experiment_name", type=str, help="Experiment Name")
    parser.add_argument("--device", type=str, help="cpu/cuda:0/cuda:1")
<<<<<<< HEAD
=======
    parser.add_argument("--environment", type=str, help="umaze, 4-room")
>>>>>>> cdaec2ef
    parser.add_argument("--seed", type=int, help="Random seed")
    parser.add_argument("--gestation_period", type=int, default=3)
    parser.add_argument("--buffer_length", type=int, default=50)
    parser.add_argument("--episodes", type=int, default=150)
    parser.add_argument("--steps", type=int, default=1000)
    parser.add_argument("--warmup_episodes", type=int, default=5)
    parser.add_argument("--use_value_function", action="store_true", default=False)
<<<<<<< HEAD
    parser.add_argument("--use_model", action="store_true", default=False)
=======
    parser.add_argument("--use_global_value_function", action="store_true", default=False)
    parser.add_argument("--use_model", action="store_true", default=False)
    parser.add_argument("--multithread_mpc", action="store_true", default=False)
>>>>>>> cdaec2ef
    parser.add_argument("--use_diverse_starts", action="store_true", default=False)
    parser.add_argument("--use_dense_rewards", action="store_true", default=False)
    parser.add_argument("--use_optimal_sampler", action="store_true", default=False)
    parser.add_argument("--logging_frequency", type=int, default=50, help="Draw init sets, etc after every _ episodes")
    parser.add_argument("--generate_init_gif", action="store_true", default=False)
    parser.add_argument("--evaluation_frequency", type=int, default=10)
<<<<<<< HEAD
=======

    parser.add_argument("--maze_type", type=str)
    parser.add_argument("--use_global_option_subgoals", action="store_true", default=False)

    parser.add_argument("--clear_option_buffers", action="store_true", default=False)
    parser.add_argument("--lr_c", type=float, help="critic learning rate")
    parser.add_argument("--lr_a", type=float, help="actor learning rate")
>>>>>>> cdaec2ef
    args = parser.parse_args()

    assert args.use_model or args.use_value_function

<<<<<<< HEAD
    exp = OnlineModelBasedSkillChaining(gestation_period=args.gestation_period,
=======
    if not args.use_value_function:
        assert not args.use_global_value_function

    if args.clear_option_buffers:
        assert not args.use_global_value_function

    if args.environment == "umaze":
        mdp = D4RLAntMazeMDP("umaze", goal_state=np.array((0, 8)), seed=args.seed)
    elif args.environment == "medium":
        mdp = D4RLAntMazeMDP("medium", goal_state=np.array((20, 20)))
    elif args.environment == "4-room":
        mdp = AntFourRoomsMDP(goal_state=np.array((12, 12)), seed=args.seed)
    else:
        raise RuntimeError("Environment not supported!")

    exp = OnlineModelBasedSkillChaining(mdp=mdp,
                                        gestation_period=args.gestation_period,
>>>>>>> cdaec2ef
                                        experiment_name=args.experiment_name,
                                        device=torch.device(args.device),
                                        warmup_episodes=args.warmup_episodes,
                                        max_steps=args.steps,
                                        use_model=args.use_model,
                                        use_vf=args.use_value_function,
                                        use_global_vf=args.use_global_value_function,
                                        use_diverse_starts=args.use_diverse_starts,
                                        use_dense_rewards=args.use_dense_rewards,
                                        multithread_mpc=args.multithread_mpc,
                                        use_optimal_sampler=args.use_optimal_sampler,
                                        logging_freq=args.logging_frequency,
                                        evaluation_freq=args.evaluation_frequency,
                                        buffer_length=args.buffer_length,
                                        generate_init_gif=args.generate_init_gif,
<<<<<<< HEAD
                                        seed=args.seed)
=======
                                        seed=args.seed,
                                        lr_c=args.lr_c,
                                        lr_a=args.lr_a,
                                        clear_option_buffers=args.clear_option_buffers,
                                        maze_type=args.maze_type,
                                        use_global_option_subgoals=args.use_global_option_subgoals
                                        )
>>>>>>> cdaec2ef

    create_log_dir(args.experiment_name)
    create_log_dir(f"initiation_set_plots/{args.experiment_name}")
    create_log_dir(f"value_function_plots/{args.experiment_name}")

    start_time = time.time()
    durations = exp.run_loop(args.episodes, args.steps)
    end_time = time.time()

<<<<<<< HEAD
    with open(f"{args.experiment_name}/training_durations.pkl", "wb+") as f:
        pickle.dump(durations, f)
=======
    # print("exporting graphs!")
    # exp.log_status(2000, [1000])

    print("TIME: ", end_time - start_time)

    # with open(f"{args.experiment_name}/training_durations.pkl", "wb+") as f:
    #     pickle.dump(durations, f)
>>>>>>> cdaec2ef
<|MERGE_RESOLUTION|>--- conflicted
+++ resolved
@@ -16,13 +16,6 @@
 
 
 class OnlineModelBasedSkillChaining(object):
-<<<<<<< HEAD
-    def __init__(self, warmup_episodes, max_steps, gestation_period, buffer_length, use_vf, use_model,
-                 use_diverse_starts, use_dense_rewards, use_optimal_sampler, experiment_name, device,
-                 logging_freq, generate_init_gif, evaluation_freq, seed):
-        self.device = device
-        self.use_vf = use_vf
-=======
     def __init__(self, mdp, warmup_episodes, max_steps, gestation_period, buffer_length, use_vf, use_global_vf, use_model,
                  use_diverse_starts, use_dense_rewards, use_optimal_sampler, lr_c, lr_a, clear_option_buffers,
                  use_global_option_subgoals, maze_type, experiment_name, device,
@@ -36,7 +29,6 @@
         self.device = device
         self.use_vf = use_vf
         self.use_global_vf = use_global_vf
->>>>>>> cdaec2ef
         self.use_model = use_model
         self.experiment_name = experiment_name
         self.warmup_episodes = warmup_episodes
@@ -44,13 +36,11 @@
         self.use_diverse_starts = use_diverse_starts
         self.use_dense_rewards = use_dense_rewards
         self.use_optimal_sampler = use_optimal_sampler
-<<<<<<< HEAD
-=======
+
         self.clear_option_buffers = clear_option_buffers
         self.use_global_option_subgoals = use_global_option_subgoals
 
         self.multithread_mpc = multithread_mpc
->>>>>>> cdaec2ef
 
         self.seed = seed
         self.logging_freq = logging_freq
@@ -60,12 +50,8 @@
         self.buffer_length = buffer_length
         self.gestation_period = gestation_period
 
-<<<<<<< HEAD
-        self.mdp = D4RLAntMazeMDP("umaze", goal_state=np.array((0, 8)), seed=seed)
-=======
         goal_state = np.array((0, 8)) if maze_type == "umaze" else np.array((20, 20))
         self.mdp = D4RLAntMazeMDP(maze_type, goal_state=goal_state, seed=seed)
->>>>>>> cdaec2ef
         self.target_salient_event = self.mdp.get_original_target_events()[0]
 
         self.global_option = self.create_global_model_based_option()
@@ -166,11 +152,7 @@
         overall_success = reduce(lambda x,y: x*y, individual_option_data.values())
         self.log[episode] = {"individual_option_data": individual_option_data, "success_rate": overall_success}
 
-<<<<<<< HEAD
-        if episode % self.evaluation_freq == 0 and episode >= self.warmup_episodes:
-=======
         if episode % self.evaluation_freq == 0 and episode > self.warmup_episodes:
->>>>>>> cdaec2ef
             success, step_count = test_agent(self, 1, self.max_steps)
 
             self.log[episode]["success"] = success
@@ -247,12 +229,6 @@
                 plot_two_class_classifier(option, episode_label, self.experiment_name, plot_examples=True)
 
             for option in options:
-<<<<<<< HEAD
-                make_chunked_goal_conditioned_value_function_plot(option.value_learner,
-                                                                goal=option.get_goal_for_rollout(),
-                                                                episode=episode, seed=self.seed,
-                                                                experiment_name=self.experiment_name)
-=======
                 if self.use_global_vf:
                     make_chunked_goal_conditioned_value_function_plot(option.global_value_learner,
                                                                     goal=option.get_goal_for_rollout(),
@@ -264,7 +240,6 @@
                                                                     goal=option.get_goal_for_rollout(),
                                                                     episode=episode, seed=self.seed,
                                                                     experiment_name=self.experiment_name)
->>>>>>> cdaec2ef
 
     def create_model_based_option(self, name, parent=None):
         option_idx = len(self.chain) + 1 if parent is not None else 1
@@ -278,10 +253,7 @@
                                   path_to_model="",
                                   global_solver=self.global_option.solver,
                                   use_vf=self.use_vf,
-<<<<<<< HEAD
-=======
                                   use_global_vf=self.use_global_vf,
->>>>>>> cdaec2ef
                                   use_model=self.use_model,
                                   dense_reward=self.use_dense_rewards,
                                   global_value_learner=self.global_option.value_learner,
@@ -301,10 +273,7 @@
                                   path_to_model="",
                                   global_solver=None,
                                   use_vf=self.use_vf,
-<<<<<<< HEAD
-=======
                                   use_global_vf=self.use_global_vf,
->>>>>>> cdaec2ef
                                   use_model=self.use_model,
                                   dense_reward=self.use_dense_rewards,
                                   global_value_learner=None,
@@ -366,10 +335,7 @@
     parser = argparse.ArgumentParser()
     parser.add_argument("--experiment_name", type=str, help="Experiment Name")
     parser.add_argument("--device", type=str, help="cpu/cuda:0/cuda:1")
-<<<<<<< HEAD
-=======
     parser.add_argument("--environment", type=str, help="umaze, 4-room")
->>>>>>> cdaec2ef
     parser.add_argument("--seed", type=int, help="Random seed")
     parser.add_argument("--gestation_period", type=int, default=3)
     parser.add_argument("--buffer_length", type=int, default=50)
@@ -377,36 +343,25 @@
     parser.add_argument("--steps", type=int, default=1000)
     parser.add_argument("--warmup_episodes", type=int, default=5)
     parser.add_argument("--use_value_function", action="store_true", default=False)
-<<<<<<< HEAD
-    parser.add_argument("--use_model", action="store_true", default=False)
-=======
     parser.add_argument("--use_global_value_function", action="store_true", default=False)
     parser.add_argument("--use_model", action="store_true", default=False)
     parser.add_argument("--multithread_mpc", action="store_true", default=False)
->>>>>>> cdaec2ef
     parser.add_argument("--use_diverse_starts", action="store_true", default=False)
     parser.add_argument("--use_dense_rewards", action="store_true", default=False)
     parser.add_argument("--use_optimal_sampler", action="store_true", default=False)
     parser.add_argument("--logging_frequency", type=int, default=50, help="Draw init sets, etc after every _ episodes")
     parser.add_argument("--generate_init_gif", action="store_true", default=False)
     parser.add_argument("--evaluation_frequency", type=int, default=10)
-<<<<<<< HEAD
-=======
-
     parser.add_argument("--maze_type", type=str)
     parser.add_argument("--use_global_option_subgoals", action="store_true", default=False)
 
     parser.add_argument("--clear_option_buffers", action="store_true", default=False)
     parser.add_argument("--lr_c", type=float, help="critic learning rate")
     parser.add_argument("--lr_a", type=float, help="actor learning rate")
->>>>>>> cdaec2ef
     args = parser.parse_args()
 
     assert args.use_model or args.use_value_function
 
-<<<<<<< HEAD
-    exp = OnlineModelBasedSkillChaining(gestation_period=args.gestation_period,
-=======
     if not args.use_value_function:
         assert not args.use_global_value_function
 
@@ -424,7 +379,6 @@
 
     exp = OnlineModelBasedSkillChaining(mdp=mdp,
                                         gestation_period=args.gestation_period,
->>>>>>> cdaec2ef
                                         experiment_name=args.experiment_name,
                                         device=torch.device(args.device),
                                         warmup_episodes=args.warmup_episodes,
@@ -440,9 +394,6 @@
                                         evaluation_freq=args.evaluation_frequency,
                                         buffer_length=args.buffer_length,
                                         generate_init_gif=args.generate_init_gif,
-<<<<<<< HEAD
-                                        seed=args.seed)
-=======
                                         seed=args.seed,
                                         lr_c=args.lr_c,
                                         lr_a=args.lr_a,
@@ -450,7 +401,6 @@
                                         maze_type=args.maze_type,
                                         use_global_option_subgoals=args.use_global_option_subgoals
                                         )
->>>>>>> cdaec2ef
 
     create_log_dir(args.experiment_name)
     create_log_dir(f"initiation_set_plots/{args.experiment_name}")
@@ -460,15 +410,4 @@
     durations = exp.run_loop(args.episodes, args.steps)
     end_time = time.time()
 
-<<<<<<< HEAD
-    with open(f"{args.experiment_name}/training_durations.pkl", "wb+") as f:
-        pickle.dump(durations, f)
-=======
-    # print("exporting graphs!")
-    # exp.log_status(2000, [1000])
-
-    print("TIME: ", end_time - start_time)
-
-    # with open(f"{args.experiment_name}/training_durations.pkl", "wb+") as f:
-    #     pickle.dump(durations, f)
->>>>>>> cdaec2ef
+    print("TIME: ", end_time - start_time)