--- conflicted
+++ resolved
@@ -22,11 +22,6 @@
             name (str):
             is_init_event (bool):
         """
-<<<<<<< HEAD
-=======
-
-        ipdb.set_trace()
->>>>>>> d9bbc893
         assert self.tolerance is not None
         assert self.state_size is not None
         assert self.factor_indices is not None
