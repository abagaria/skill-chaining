# Python imports.
from __future__ import print_function

import sys
sys.path = [""] + sys.path

from collections import deque, defaultdict
from copy import deepcopy
import ipdb
import argparse
import os
import random
import numpy as np
from tensorboardX import SummaryWriter
import torch
import itertools
from tqdm import tqdm

# Other imports.
from simple_rl.mdp.StateClass import State
from simple_rl.agents.func_approx.dsc.OptionClass import Option
from simple_rl.agents.func_approx.dsc.utils import *
from simple_rl.agents.func_approx.ddpg.utils import *
from simple_rl.agents.func_approx.exploration.utils import *
from simple_rl.agents.func_approx.dqn.DQNAgentClass import DQNAgent
from simple_rl.agents.func_approx.dsc.ChainClass import SkillChain
from simple_rl.agents.func_approx.dsc.SalientEventClass import SalientEvent, LearnedSalientEvent


class SkillChaining(object):
	def __init__(self, mdp, max_steps, lr_actor, lr_critic, ddpg_batch_size, device, max_num_options=5,
				 subgoal_reward=0., enable_option_timeout=True, buffer_length=20, num_subgoal_hits_required=3,
				 classifier_type="ocsvm", init_q=None, generate_plots=False, use_full_smdp_update=False,
				 start_state_salience=False, option_intersection_salience=False, event_intersection_salience=False,
				 pretrain_option_policies=False, create_backward_options=False, learn_backward_options_offline=False,
				 update_global_solver=False, use_warmup_phase=False, dense_reward=False, use_her=False,
				 use_her_locally=False, off_policy_update_type="single",
				 log_dir="", seed=0, tensor_log=False, experiment_name=""):
		"""
		Args:
			mdp (MDP): Underlying domain we have to solve
			max_steps (int): Number of time steps allowed per episode of the MDP
			lr_actor (float): Learning rate for DDPG Actor
			lr_critic (float): Learning rate for DDPG Critic
			ddpg_batch_size (int): Batch size for DDPG agents
			device (str): torch device {cpu/cuda:0/cuda:1}
			subgoal_reward (float): Hitting a subgoal must yield a supplementary reward to enable local policy
			enable_option_timeout (bool): whether or not the option times out after some number of steps
			buffer_length (int): size of trajectories used to train initiation sets of options
			num_subgoal_hits_required (int): number of times we need to hit an option's termination before learning
			classifier_type (str): Type of classifier we will train for option initiation sets
			init_q (float): If not none, we use this value to initialize the value of a new option
			generate_plots (bool): whether or not to produce plots in this run
			use_full_smdp_update (bool): sparse 0/1 reward or discounted SMDP reward for training policy over options
			start_state_salience (bool): Treat the start state of the MDP as a salient event OR create intersection events
			option_intersection_salience (bool): Should we treat the intersection b/w options as a salient event
			event_intersection_salience (bool): Should we treat the option-event intersections as salient events
			pretrain_option_policies (bool): Whether to pre-train option policies with the global option
			create_backward_options (bool): Whether to spend time learning back options for skill graphs
			learn_backward_options_offline (bool): Whether to learn initiation sets for back option or reuse forward ones
			update_global_solver (bool): Whether to learn a global option policy (this can increase wall clock time in ant)
			use_warmup_phase (bool): If true, then option will act randomly during its gestation period
			dense_reward (bool): Whether DSC will use dense rewards to train option policies
			use_her (bool): Whether DSC will use Hindsight Experience Replay
			use_her_locally (bool): Whether the local options will use Hindsight Experience Replay
			off_policy_update_type (bool): What kind of off-policy updates to make to option policies not used
			log_dir (os.path): directory to store all the scores for this run
			seed (int): We are going to use the same random seed for all the DQN solvers
			tensor_log (bool): Tensorboard logging enable
			experiment_name (str)
		"""
		self.mdp = mdp
		self.original_actions = deepcopy(mdp.actions)
		self.max_steps = max_steps
		self.subgoal_reward = subgoal_reward
		self.enable_option_timeout = enable_option_timeout
		self.init_q = init_q
		self.use_full_smdp_update = use_full_smdp_update
		self.generate_plots = generate_plots
		self.buffer_length = buffer_length
		self.num_subgoal_hits_required = num_subgoal_hits_required
		self.log_dir = log_dir
		self.seed = seed
		self.device = torch.device(device)
		self.max_num_options = max_num_options
		self.classifier_type = classifier_type
		self.dense_reward = dense_reward
		self.use_her = use_her
		self.use_her_locally = use_her_locally
		self.start_state_salience = start_state_salience
		self.option_intersection_salience = option_intersection_salience
		self.event_intersection_salience = event_intersection_salience
		self.pretrain_option_policies = pretrain_option_policies
		self.create_backward_options = create_backward_options
		self.learn_backward_options_offline = learn_backward_options_offline
		self.off_policy_update_type = off_policy_update_type
		self.update_global_solver = update_global_solver
		self.use_warmup_phase = use_warmup_phase
		self.experiment_name = experiment_name

		assert off_policy_update_type in ("none", "single", "batched"), off_policy_update_type

		tensor_name = "runs/{}_{}".format(self.experiment_name, seed)
		self.writer = SummaryWriter(tensor_name) if tensor_log else None

		print("Initializing skill chaining with option_timeout={}, seed={}".format(self.enable_option_timeout, seed))

		random.seed(seed)
		np.random.seed(seed)

		self.validation_scores = []

		# This option has an initiation set that is true everywhere and is allowed to operate on atomic timescale only
		if not self.mdp.task_agnostic:
			raise NotImplementedError("Need target_salient_event for the global-option")

		self.global_option = Option(overall_mdp=self.mdp, name="global_option",
									global_solver=None, target_salient_event=None,
									lr_actor=lr_actor, lr_critic=lr_critic, buffer_length=buffer_length,
									ddpg_batch_size=ddpg_batch_size, num_subgoal_hits_required=num_subgoal_hits_required,
									subgoal_reward=self.subgoal_reward, seed=self.seed, max_steps=self.max_steps,
									enable_timeout=self.enable_option_timeout, classifier_type=classifier_type,
									generate_plots=self.generate_plots, writer=self.writer, device=self.device,
									use_warmup_phase=self.use_warmup_phase,
									update_global_solver=self.update_global_solver,
									use_her=self.use_her,
									dense_reward=self.dense_reward,
									chain_id=None, option_idx=0)

		self.trained_options = [self.global_option]

		# Pointer to the current option:
		# 1. This option has the termination set which defines our current goal trigger
		# 2. This option has an untrained initialization set and policy, which we need to train from experience
		self.untrained_options = []

		# This is our first untrained option - one that gets us to the goal state from nearby the goal
		# We pick this option when self.agent_over_options thinks that we should
		# Once we pick this option, we will use its internal DDPG solver to take primitive actions until termination
		# Once we hit its termination condition N times, we will start learning its initiation set
		# Once we have learned its initiation set, we will create its child option
		for i, salient_event in enumerate(self.mdp.get_original_target_events()):
			goal_option = Option(overall_mdp=self.mdp, name=f'goal_option_{i + 1}', global_solver=self.global_option.solver,
								 lr_actor=lr_actor, lr_critic=lr_critic, buffer_length=buffer_length,
								 ddpg_batch_size=ddpg_batch_size, num_subgoal_hits_required=num_subgoal_hits_required,
								 subgoal_reward=self.subgoal_reward, seed=self.seed, max_steps=self.max_steps,
								 enable_timeout=self.enable_option_timeout, classifier_type=classifier_type,
								 generate_plots=self.generate_plots, writer=self.writer, device=self.device,
								 dense_reward=self.dense_reward, chain_id=i+1, max_num_children=1,
								 use_warmup_phase=self.use_warmup_phase, update_global_solver=self.update_global_solver,
								 target_salient_event=salient_event, option_idx=i+1, use_her=use_her_locally)
			self.untrained_options.append(goal_option)

		# This is our policy over options
		# We use (double-deep) (intra-option) Q-learning to learn the Q-values of *options* at any queried state Q(s, o)
		# We start with this DQN Agent only predicting Q-values for taking the global_option, but as we learn new
		# options, this agent will predict Q-values for them as well
		state_size = self.mdp.state_space_size() + 2 if self.use_her else self.mdp.state_space_size()
		self.agent_over_options = DQNAgent(state_size, 1, trained_options=self.trained_options,
										   seed=seed, lr=1e-4, name="GlobalDQN", eps_start=0.1, tensor_log=tensor_log,
										   use_double_dqn=True, writer=self.writer, device=self.device,
										   exploration_strategy="eps-greedy")

		# Keep track of which chain each created option belongs to
		start_state_salient_event = self.mdp.get_start_state_salient_event()
		self.s0 = start_state_salient_event.trigger_points
		self.chains = [SkillChain(options=[], chain_id=(i+1),
		 			   			  intersecting_options=[],
								  target_salient_event=salient_event, init_salient_event=start_state_salient_event,
								  option_intersection_salience=option_intersection_salience,
								  event_intersection_salience=event_intersection_salience,
								  mdp_init_salient_event=self.mdp.get_start_state_salient_event())
					   for i, salient_event in enumerate(self.mdp.get_original_target_events())]

		# List of init states seen while running this algorithm
		self.init_states = []

		self.current_option_idx = 1
		self.current_intersecting_chains = []

		# If initialize_everywhere is True, also add to trained_options
		for option in self.untrained_options:  # type: Option
			if option.initialize_everywhere:
				self.augment_agent_with_new_option(option, 0.)

		# Debug variables
		self.global_execution_states = []
		self.num_option_executions = defaultdict(lambda : [])
		self.option_rewards = defaultdict(lambda : [])
		self.option_qvalues = defaultdict(lambda : [])
		self.num_options_history = []

	def create_chain_targeting_new_salient_event(self, salient_event, init_salient_event=None):
		"""
		Given a new `salient_event`, create an option and the corresponding skill chain targeting it.

		Args:
			salient_event (SalientEvent)
			init_salient_event (SalientEvent)

		Returns:
			skill_chain (SkillChain)
		"""
		chain_id = len(self.chains) + 1
		init_salient_event = self.mdp.get_start_state_salient_event() if init_salient_event is None else init_salient_event
		goal_option = Option(overall_mdp=self.mdp, name=f'goal_option_{chain_id}',
							 global_solver=self.global_option.solver,
							 lr_actor=self.global_option.solver.actor_learning_rate,
							 lr_critic=self.global_option.solver.critic_learning_rate,
							 ddpg_batch_size=self.global_option.solver.batch_size,
							 subgoal_reward=self.subgoal_reward,
							 buffer_length=self.buffer_length,
							 classifier_type=self.classifier_type,
							 num_subgoal_hits_required=self.num_subgoal_hits_required,
							 seed=self.seed, parent=None, max_steps=self.max_steps,
							 enable_timeout=self.enable_option_timeout,
							 chain_id=chain_id,
							 initialize_everywhere=True, max_num_children=1,
							 writer=self.writer, device=self.device,
							 dense_reward=self.dense_reward,
							 use_warmup_phase=self.use_warmup_phase,
							 update_global_solver=self.update_global_solver,
							 init_salient_event=init_salient_event,
							 target_salient_event=salient_event,
							 use_her=self.use_her_locally)
		self.untrained_options.append(goal_option)

		new_chain = SkillChain(options=[], chain_id=chain_id,
							   intersecting_options=[],
							   target_salient_event=salient_event,
							   init_salient_event=init_salient_event,
							   option_intersection_salience=self.option_intersection_salience,
							   event_intersection_salience=self.event_intersection_salience,
							   mdp_init_salient_event=self.mdp.get_start_state_salient_event())
		self.add_skill_chain(new_chain)

		if goal_option.initialize_everywhere:
			self.augment_agent_with_new_option(goal_option, 0.)

		return new_chain

	def add_skill_chain(self, new_chain):
		if new_chain not in self.chains:
			self.chains.append(new_chain)

	def add_negative_examples(self, new_option):
		""" When creating an option, add the positive examples of all the options
			in the forward chain as negative examples for the current option.
		"""
		for option in self.trained_options[1:]:  # type: Option
			new_option.negative_examples += option.positive_examples

	def init_state_in_option(self, option):
		"""
		If the input `option` is part of a forward chain, we want to check if the start
		state of the MDP is in its initiation set. If so, we will not create a child
		option for the input `option`. If the input `option` is part of the backward
		chain, we want to check that ANY of the chain start states (usually existing
		salient events and optionally the start state of the MDP) are if in its
		initiation set classifier.
		Args:
			option (Option): We want to check if we want to create a child for this option

		Returns:
			any_init_in_option (bool)
		"""
		start_states = self.chains[option.chain_id - 1].init_salient_event.trigger_points
		if len(start_states) == 0:
			ipdb.set_trace()
		starts_chained = [option.is_init_true(state) for state in start_states]
		return all(starts_chained)

	def state_in_any_completed_option(self, state):
		"""
		Is the input `state` is inside the initiation classifier of an option whose initiation
		we are already done learning.

		Args:
			state (State)

		Returns:
			is_inside (bool)
		"""
		for option in self.trained_options[1:]:  # type: Option
			if option.get_training_phase() == "initiation_done" and option.initiation_classifier is not None:
				if option.is_init_true(state):
					return True
		return False

	def should_create_children_options(self, parent_option):

		if parent_option is None:
			return False

		return self.should_create_more_options() \
			   and parent_option.get_training_phase() == "initiation_done" \
			   and self.chains[parent_option.chain_id - 1].should_continue_chaining()

	def create_children_options(self, option):
		o1 = self.create_child_option(option)
		children = [o1]
		current_parent = option.parent
		while current_parent is not None:
			child_option = self.create_child_option(current_parent)
			children.append(child_option)
			current_parent = current_parent.parent
		return children

	def create_child_option(self, parent_option):

		# Don't create a child option if you already include the init state of the MDP
		# Also enforce the max branching factor of our skill tree

		# Added extra condition for chain_id b/c I got an intersection option which covered the start state,
		# but still want options to build in the other direction
		# if (self.init_state_in_option(parent_option) and parent_option.name != "intersection_option") \
		if self.init_state_in_option(parent_option)	\
				or len(parent_option.children) >= parent_option.max_num_children:
			return None

		# Create new option whose termination is the initiation of the option we just trained
		if "goal_option" in parent_option.name:
			prefix = f"option_{parent_option.name.split('_')[-1]}"
		else:
			prefix = parent_option.name
		name = prefix + "_{}".format(len(parent_option.children))
		print("Creating {} with parent {}".format(name, parent_option.name))

		chain = self.chains[parent_option.chain_id - 1]
		old_untrained_option_id = id(parent_option)
		new_untrained_option = Option(self.mdp, name=name, global_solver=self.global_option.solver,
									  lr_actor=parent_option.solver.actor_learning_rate,
									  lr_critic=parent_option.solver.critic_learning_rate,
									  ddpg_batch_size=parent_option.solver.batch_size,
									  subgoal_reward=self.subgoal_reward,
									  buffer_length=self.buffer_length,
									  classifier_type=self.classifier_type,
									  num_subgoal_hits_required=self.num_subgoal_hits_required,
									  seed=self.seed, parent=parent_option,  max_steps=self.max_steps,
									  enable_timeout=self.enable_option_timeout, chain_id=parent_option.chain_id,
									  writer=self.writer, device=self.device, dense_reward=self.dense_reward,
									  initialize_everywhere=parent_option.initialize_everywhere,
									  max_num_children=parent_option.max_num_children,
									  init_salient_event=chain.init_salient_event,
									  target_salient_event=chain.target_salient_event,
									  use_warmup_phase=self.use_warmup_phase,
									  update_global_solver=self.update_global_solver,
									  initiation_period=parent_option.initiation_period,
									  use_her=self.use_her_locally)

		new_untrained_option_id = id(new_untrained_option)
		assert new_untrained_option_id != old_untrained_option_id, "Checking python references"
		assert id(new_untrained_option.parent) == old_untrained_option_id, "Checking python references"

		parent_option.children.append(new_untrained_option)

		return new_untrained_option

	def make_off_policy_updates_for_options(self, state, action, reward, next_state):
		for option in self.trained_options: # type: Option
			option.off_policy_update(state, action, reward, next_state)\


	def make_smdp_update(self, *, action, next_state, option_transitions):
		"""
		Use Intra-Option Learning for sample efficient learning of the option-value function Q(s, o)
		Args:
			action (int): option taken by the global solver
			next_state (State): state we landed in after executing the option
			option_transitions (list): list of (s, a, r, s') tuples representing the trajectory during option execution
		"""

		def get_reward(transitions):
			gamma = self.global_option.solver.gamma
			raw_rewards = [tt[2] for tt in transitions]
			return sum([(gamma ** idx) * rr for idx, rr in enumerate(raw_rewards)])

		try:
			selected_option = self.trained_options[action]  # type: Option
		except:
			ipdb.set_trace()

		for i, transition in enumerate(option_transitions):
			start_state = transition[0]
			if selected_option.is_init_true(start_state):
				sub_transitions = option_transitions[i:]
				option_reward = get_reward(sub_transitions)
				self.agent_over_options.step(start_state.features(), action, option_reward, next_state.features(),
											 next_state.is_terminal(), num_steps=len(sub_transitions))

	def make_goal_conditioned_smdp_update(self, *, goal, final_state, option_trajectories):
		def get_goal_conditioned_reward(g, transitions):
			gamma = self.global_option.solver.gamma
			reward_func = self.mdp.dense_gc_reward_function if self.dense_reward else self.mdp.sparse_gc_reward_function
			raw_rewards = [reward_func(trans[-1], g, info={})[0] for trans in transitions]
			return sum([(gamma ** idx) * rr for idx, rr in enumerate(raw_rewards)])

		def perform_gc_experience_replay(g, o, transitions):
<<<<<<< HEAD
			if len(transitions) == 0:
				return
=======
			if len(transitions) == 0: return
>>>>>>> d8099024
			option_final_state = transitions[-1][-1]
			sp_augmented = np.concatenate((option_final_state.features(), g), axis=0)
			for i, transition in enumerate(transitions):
				s0 = transition[0]
				s0_augmented = np.concatenate((s0.features(), g), axis=0)
				if o.is_init_true(s0):
					sub_transitions = transitions[i:]
					option_reward = get_goal_conditioned_reward(g, sub_transitions)
					reward_func = self.mdp.dense_gc_reward_function if self.dense_reward\
						else self.mdp.sparse_gc_reward_function
					done = reward_func(option_final_state, g, info={})[1]
					self.agent_over_options.step(s0_augmented, o.option_idx, option_reward, sp_augmented,
												 done=done, num_steps=len(sub_transitions))

		goal_position = self.mdp.get_position(goal)
		reached_goal = self.mdp.get_position(final_state)

		for option, trajectory in option_trajectories:  # type: Option, list
			perform_gc_experience_replay(goal_position, option, transitions=trajectory)

		# Only perform the hindsight update if you didn't reach the goal
		if not self.mdp.sparse_gc_reward_function(reached_goal, goal_position, {})[1]:
			for option, trajectory in option_trajectories:  # type: Option, list
				perform_gc_experience_replay(reached_goal, option, transitions=trajectory)

	def get_init_q_value_for_new_option(self, newly_trained_option):
		global_solver = self.agent_over_options  # type: DQNAgent
		state_option_pairs = newly_trained_option.final_transitions
		q_values = []
		for state, option_idx in state_option_pairs:
			q_value = global_solver.get_qvalue(state.features(), option_idx)
			q_values.append(q_value)
		return np.max(q_values)

	def augment_agent_with_new_option(self, newly_trained_option, init_q_value):
		"""
		Train the current untrained option and initialize a new one to target.
		Add the newly_trained_option as a new node to the Q-function over options
		Args:
			newly_trained_option (Option)
			init_q_value (float): if given use this, else compute init_q optimistically
		"""
		# Add the trained option to the action set of the global solver
		if newly_trained_option not in self.trained_options:
			self.trained_options.append(newly_trained_option)
			self.global_option.solver.trained_options.append(newly_trained_option)

		# Add the newly trained option to the corresponding skill chain
		if newly_trained_option.chain_id is not None:
			chain_idx = newly_trained_option.chain_id - 1
			self.chains[chain_idx].options.append(newly_trained_option)

		# Set the option_idx for the newly added option
		newly_trained_option.option_idx = len(self.trained_options) - 1
		self.current_option_idx += 1

		# Augment the global DQN with the newly trained option
		num_actions = len(self.trained_options)
		new_global_agent = DQNAgent(self.agent_over_options.state_size, num_actions, self.trained_options,
									seed=self.seed, name=self.agent_over_options.name,
									eps_start=self.agent_over_options.epsilon,
									tensor_log=self.agent_over_options.tensor_log,
									use_double_dqn=self.agent_over_options.use_ddqn,
									lr=self.agent_over_options.learning_rate,
									writer=self.writer, device=self.device,
									exploration_strategy=self.agent_over_options.exploration_strategy)
		new_global_agent.replay_buffer = self.agent_over_options.replay_buffer

		init_q = self.get_init_q_value_for_new_option(newly_trained_option) if init_q_value is None else init_q_value
		print("Initializing new option node with q value {}".format(init_q))
		new_global_agent.policy_network.initialize_with_smaller_network(self.agent_over_options.policy_network, init_q)
		new_global_agent.target_network.initialize_with_smaller_network(self.agent_over_options.target_network, init_q)

		self.agent_over_options = new_global_agent

	def initialize_policy_over_options(self):
		""" Can be called after call to _augment_(). Useful if we want to reset the policy over options. """
		num_actions = len(self.trained_options)
		new_global_agent = DQNAgent(self.agent_over_options.state_size, num_actions, self.trained_options,
									seed=self.seed, name=self.agent_over_options.name,
									eps_start=self.agent_over_options.epsilon,
									tensor_log=self.agent_over_options.tensor_log,
									use_double_dqn=self.agent_over_options.use_ddqn,
									lr=self.agent_over_options.learning_rate,
									writer=self.writer, device=self.device,
									exploration_strategy=self.agent_over_options.exploration_strategy)
		self.agent_over_options = new_global_agent

	def trigger_option_termination_conditions_off_policy(self, untrained_option, executed_option, option_transitions, episode_number):
		"""
		While you were executing `selected_option`, it is possible that you triggered the
		termination condition of some other option in gestation. If so, we want to use that
		off-policy data to train that other option's first initiation classifier

		Args:
			untrained_option (Option)
			executed_option (Option)
			option_transitions (list)
			episode_number (int)

		Returns:

		"""
		if untrained_option != executed_option:
			if untrained_option.trigger_termination_condition_off_policy(option_transitions, episode_number) \
					and untrained_option.get_training_phase() == "initiation_done":
				print(f"Triggered final termination condition for {untrained_option} while executing {executed_option}")

	def make_off_policy_option_updates(self, executed_option, pre_rollout_state, option_transitions, k=3):
		if self.off_policy_update_type == "single":
			self.make_single_transition_off_policy_updates(executed_option, option_transitions, k=k)
		elif self.off_policy_update_type == "batched":
			self.make_batched_off_policy_option_updates(executed_option, pre_rollout_state, option_transitions, k=k)

	def make_batched_off_policy_option_updates(self, executed_option, pre_rollout_state, option_transitions, k=3):
		assert isinstance(executed_option, Option), f"{type(executed_option)}"
		assert not self.use_her_locally, "Not implemented off-policy option updates for HER yet"

		eligible = lambda o, s: o.is_init_true(s) and not o.is_term_true(s) and \
								o != executed_option and o.get_training_phase() == "initiation_done"

		options = [o for o in self.trained_options[1:] if eligible(o, pre_rollout_state)]
		td_errors = np.array([o.get_mean_td_error(option_transitions) for o in options])
		sorted_option_idx = np.argsort(-td_errors)[:k]
		selected_options = [options[idx] for idx in sorted_option_idx]
		for option in selected_options:  # type: Option
			print(f"Performing batched off-policy update for {option} at {pre_rollout_state.position}")
			option.local_option_experience_replay(option_transitions, goal_state=None)

	def make_single_transition_off_policy_updates(self, executed_option, option_transitions, k=3):
		assert isinstance(executed_option, Option), f"{type(executed_option)}"
		assert not self.use_her_locally, "Not implemented off-policy option updates for HER yet"

		def _numpify_transition(s, a, r, sp, done):
			return s.features(), a, r, sp.features(), done

		eligible = lambda o, s: o.is_init_true(s) and not o.is_term_true(s) and \
								o != executed_option and o.get_training_phase() == "initiation_done"

		for transition in option_transitions:
			options = [o for o in self.trained_options[1:] if eligible(o, transition[0])]
			td_errors = []
			for option in options:
				relabeled_transition = option.relabel_transitions_with_option_reward_function([transition])[0]
				relabeled_transition_np = _numpify_transition(*relabeled_transition)
				td_error = option.solver.get_td_error(*relabeled_transition_np)
				td_errors.append(td_error.item())
			td_errors = np.array(td_errors)
			sorted_option_idx = np.argsort(-td_errors)[:k]
			selected_options = [options[idx] for idx in sorted_option_idx]
			for option in selected_options:  # type: Option
				option.update_option_solver(*transition)

	def get_augmented_state(self, state, goal):
		if goal is not None and self.use_her:
			return np.concatenate((state.features(), goal))
		return state.features()

	def act(self, state, goal=None, train_mode=True):

		# Query the global Q-function to determine which option to take in the current state
		augmented_state = self.get_augmented_state(state, goal)
		option_idx = self.agent_over_options.act(augmented_state, train_mode=train_mode)

		if train_mode:
			self.agent_over_options.update_epsilon()

		# Selected option
		selected_option = self.trained_options[option_idx]  # type: Option

		# Hack - do not take option from a salient event targeting it
		if selected_option.is_term_true(state):
			ipdb.set_trace()
			selected_option = self.global_option

		return selected_option

	def update_policy_over_options_after_option_rollout(self, state_before_rollout, executed_option, option_transitions):
		"""

		Args:
			state_before_rollout (State)
			executed_option (Option)
			option_transitions (list)

		Returns:

		"""

		state_after_rollout = deepcopy(self.mdp.cur_state)

		# If we triggered the untrained option's termination condition, add to its buffer of terminal transitions
		for untrained_option in self.untrained_options:
			if untrained_option.is_term_true(state_after_rollout) and not untrained_option.is_term_true(state_before_rollout):
				untrained_option.final_transitions.append((state_before_rollout, executed_option.option_idx))
				untrained_option.terminal_states.append(state_after_rollout)

		# Add data to train Q(s, o)
		if not self.use_her:
			self.make_smdp_update(action=executed_option.option_idx,
								  next_state=state_after_rollout,
								  option_transitions=option_transitions)

	def sample_qvalue(self, option):
		""" Sample Q-value from the given option's intra-option policy. """
		if len(option.solver.replay_buffer) > 500:
			sample_experiences = option.solver.replay_buffer.sample(batch_size=500)
			sample_states = torch.from_numpy(sample_experiences[0]).float().to(self.device)
			sample_actions = torch.from_numpy(sample_experiences[1]).float().to(self.device)
			sample_qvalues = option.solver.get_qvalues(sample_states, sample_actions)
			return sample_qvalues.mean().item()
		return 0.0

	@staticmethod
	def get_reward_from_experiences(experiences):
		total_reward = 0.
		for experience in experiences:
			reward = experience[2]
			total_reward += reward
		return total_reward

	def should_create_more_options(self):
		""" Continue chaining as long as any chain is still accepting new options. """
		return any([chain.should_continue_chaining() for chain in self.chains])

	def finish_option_initiation_phase(self, untrained_option, episode):
		"""

		Args:
			untrained_option (Option)
			episode (int)

		Returns:
			completed_option (Option)
		"""
		if untrained_option.get_training_phase() == "initiation_done":
			# Debug visualization
			plot_two_class_classifier(untrained_option, episode, self.experiment_name)

			# We fix the learned option's initiation set and remove it from the list of target events
			self.untrained_options.remove(untrained_option)

			return untrained_option

		return None

	def add_new_options_to_skill_chains(self, new_options):
		# Iterate through all the child options and add them to the skill tree 1 by 1
		for new_option in new_options:  # type: Option
			if new_option is not None:
				self.untrained_options.append(new_option)

				# If initialize_everywhere is True, also add to trained_options
				if new_option.initialize_everywhere:
					if self.pretrain_option_policies:
						new_option.initialize_with_global_solver()
					self.augment_agent_with_new_option(new_option, self.init_q)

	def _get_current_salient_events(self, state):
		""" Get all the salient events satisfied by the current `state`. """
		events = self.mdp.get_all_target_events_ever() + [self.mdp.get_start_state_salient_event()]
		current_events = [event for event in events if event(state)]
		return current_events

	def disable_triggering_options_targeting_init_event(self, state):
		""" Disable off-policy triggers for all options that target the current salient events. """
		current_salient_events = self._get_current_salient_events(state)

		for current_salient_event in current_salient_events:
			for option in self.trained_options:  # type: Option
				if option.chain_id is not None:
					option.started_at_target_salient_event = option.target_salient_event == current_salient_event

		# Additionally, disable off-policy triggering options whose termination set we are in
		for option in self.trained_options[1:]:
			option.started_at_target_salient_event = option.is_term_true(state)

	def manage_skill_chain_after_option_rollout(self, *, state_before_rollout, executed_option,
												created_options, episode_number, option_transitions):
		""" After a single option rollout, this method will perform the book-keeping necessary to maintain skill-chain. """

		# Update Q(s, o) for the `agent_over_options`
		self.update_policy_over_options_after_option_rollout(state_before_rollout=state_before_rollout,
															 executed_option=executed_option,
															 option_transitions=option_transitions)

		# Off-policy policy updates for other options
		self.make_off_policy_option_updates(executed_option=executed_option,
											pre_rollout_state=state_before_rollout,
											option_transitions=option_transitions)

		# In the skill-tree setting we could be learning many options at the current time
		# We must iterate through all such options and check if the current transition
		# triggered the termination condition of any such option
		for untrained_option in self.untrained_options:

			self.trigger_option_termination_conditions_off_policy(untrained_option=untrained_option,
																  executed_option=executed_option,
																  option_transitions=option_transitions,
																  episode_number=episode_number)

			completed_option = self.finish_option_initiation_phase(untrained_option=untrained_option,
																   episode=episode_number)

			should_create_children = self.should_create_children_options(completed_option)

			if should_create_children:
				new_options = self.create_children_options(completed_option)
				self.add_new_options_to_skill_chains(new_options)

			if completed_option is not None:
				created_options.append(completed_option)

		return created_options

	def perform_experience_replay(self, state, episodic_trajectory, option_trajectory, overall_goal=None):
		"""
		Perform experience replay for the global-option and the policy over options.

		Args:
			state (State): state at the end of the trajectory
			episodic_trajectory (list): sequence of (s, a, r, s') tuples
			option_trajectory (list): sequence of (option, trajectory) tuples
			overall_goal (np.ndarray): Goal DSC was pursuing for that episode

		"""
		# Experience replay for the global-option
		reached_goal = self.mdp.get_position(state.position)
		overall_goal = self.mdp.get_position(self.mdp.goal_state) if overall_goal is None else overall_goal
		episodic_trajectory = list(itertools.chain.from_iterable(episodic_trajectory))

		self.global_option_experience_replay(episodic_trajectory, goal_state=overall_goal)

		if self.use_her:
			reached_overall_goal = self.mdp.sparse_gc_reward_function(reached_goal, overall_goal, {})[1]
			if len(episodic_trajectory) > 0 and not reached_overall_goal:
				self.global_option_experience_replay(episodic_trajectory, goal_state=reached_goal)
			if len(option_trajectory) > 1:
				self.make_goal_conditioned_smdp_update(goal=overall_goal, final_state=state, option_trajectories=option_trajectory)

	def dsc_rollout(self, *, episode_number, step_number, interrupt_handle=lambda x: False, overall_goal=None):
		""" Single episode rollout of deep skill chaining from the current state in the MDP. """

		score = 0.

		state = deepcopy(self.mdp.cur_state)
		created_options = []
		episodic_trajectory = []
		option_trajectory = []

		goal = self.mdp.get_position(self.mdp.goal_state) if overall_goal is None else overall_goal

		while step_number < self.max_steps:

			# Pick an option
			selected_option = self.act(state=state, goal=goal, train_mode=True)

			# Disable options whose termination sets we are already in
			self.disable_triggering_options_targeting_init_event(state)

			# Execute it in the MDP
			option_transitions, reward = selected_option.execute_option_in_mdp(self.mdp,
																			   episode_number,
																			   step_number,
																			   poo_goal=goal)

			# Logging
			score += reward
			step_number += len(option_transitions)
			state = deepcopy(self.mdp.cur_state)
			episodic_trajectory.append(option_transitions)
			option_trajectory.append((selected_option, option_transitions))

			# DSC book keeping
			created_options = self.manage_skill_chain_after_option_rollout(state_before_rollout=state,
																		   executed_option=selected_option,
																		   option_transitions=option_transitions,
																		   episode_number=episode_number,
																		   created_options=created_options)

			if state.is_terminal() or interrupt_handle(state):
				break

		self.perform_experience_replay(state, episodic_trajectory, option_trajectory, overall_goal=overall_goal)

		return score, step_number, created_options

	def skill_chaining_run_loop(self, *, num_episodes, num_steps, to_reset, starting_episode=0, interrupt_handle=lambda x: False):

		# For logging purposes
		per_episode_scores = []
		per_episode_durations = []
		last_10_scores = deque(maxlen=10)
		last_10_durations = deque(maxlen=10)

		for episode in range(starting_episode, starting_episode + num_episodes):

			step_number = 0
			if to_reset: self.mdp.reset()

			score, step_number, newly_created_options = self.dsc_rollout(episode_number=episode,
																		 interrupt_handle=interrupt_handle,
																		 step_number=step_number)

			last_10_scores.append(score)
			last_10_durations.append(step_number)
			per_episode_scores.append(score)
			per_episode_durations.append(step_number)

			self._log_dqn_status(episode, last_10_scores, last_10_durations)

		return per_episode_scores, per_episode_durations

	def global_option_experience_replay(self, trajectory, goal_state):
		for state, action, _, next_state in trajectory:
			augmented_state = self.get_augmented_state(state, goal=goal_state)
			augmented_next_state = self.get_augmented_state(next_state, goal=goal_state)
			reward_func = self.mdp.dense_gc_reward_function if self.dense_reward else self.mdp.sparse_gc_reward_function
			reward, done = reward_func(next_state, goal_state, info={})
			self.global_option.solver.step(augmented_state, action, reward, augmented_next_state, done)

	def _log_dqn_status(self, episode, last_10_scores, last_10_durations):

		print("=" * 80)
		print('\rEpisode {}\tAverage Score: {:.2f}\tDuration: {:.2f} steps\tOP Eps: {:.2f}'.format(
			episode, np.mean(last_10_scores), np.mean(last_10_durations), self.agent_over_options.epsilon))
		print("=" * 80)

		self.num_options_history.append(len(self.trained_options))

		if self.writer is not None:
			self.writer.add_scalar("Episodic scores", last_10_scores[-1], episode)

		if episode > 0 and episode % 100 == 0:
			# eval_score, trajectory = self.trained_forward_pass(render=False)
			eval_score, trajectory = 0., []

			self.validation_scores.append(eval_score)
			print("\rEpisode {}\tValidation Score: {:.2f}".format(episode, eval_score))

		if self.generate_plots and episode % 10 == 0 and episode > 0:

			visualize_best_option_to_take(self.agent_over_options, episode, self.seed, self.experiment_name)

			for option in self.trained_options:
				make_chunked_value_function_plot(option.solver, episode, self.seed, self.experiment_name)
				visualize_ddpg_shaped_rewards(self.global_option, option, episode, self.seed, self.experiment_name)
				visualize_dqn_shaped_rewards(self.agent_over_options, option, episode, self.seed, self.experiment_name)

	def save_all_models(self):
		for option in self.trained_options: # type: Option
			save_model(option.solver, -1, best=False)

	def save_all_scores(self, pretrained, scores, durations):
		print("\rSaving training and validation scores..")
		training_scores_file_name = "sc_pretrained_{}_training_scores_{}.pkl".format(pretrained, self.seed)
		training_durations_file_name = "sc_pretrained_{}_training_durations_{}.pkl".format(pretrained, self.seed)
		validation_scores_file_name = "sc_pretrained_{}_validation_scores_{}.pkl".format(pretrained, self.seed)
		num_option_history_file_name = "sc_pretrained_{}_num_options_per_epsiode_{}.pkl".format(pretrained, self.seed)

		if self.log_dir:
			training_scores_file_name = os.path.join(self.log_dir, training_scores_file_name)
			training_durations_file_name = os.path.join(self.log_dir, training_durations_file_name)
			validation_scores_file_name = os.path.join(self.log_dir, validation_scores_file_name)
			num_option_history_file_name = os.path.join(self.log_dir, num_option_history_file_name)

		with open(training_scores_file_name, "wb+") as _f:
			pickle.dump(scores, _f)
		with open(training_durations_file_name, "wb+") as _f:
			pickle.dump(durations, _f)
		with open(validation_scores_file_name, "wb+") as _f:
			pickle.dump(self.validation_scores, _f)
		with open(num_option_history_file_name, "wb+") as _f:
			pickle.dump(self.num_options_history, _f)

	def perform_experiments(self):
		for option in self.trained_options:
			visualize_dqn_replay_buffer(option.solver, self.experiment_name)

		for i, o in enumerate(self.trained_options):
			plt.subplot(1, len(self.trained_options), i + 1)
			plt.plot(self.option_qvalues[o.name])
			plt.title(o.name)
		plt.savefig("value_function_plots/{}/sampled_q_so_{}.png".format(self.experiment_name, self.seed))
		plt.close()

		for option in self.trained_options:
			visualize_next_state_reward_heat_map(option.solver, -1, self.experiment_name)

	def trained_forward_pass(self, render=True):
		"""
		Called when skill chaining has finished training: execute options when possible and then atomic actions
		Returns:
			overall_reward (float): score accumulated over the course of the episode.
		"""
		self.mdp.reset()
		state = deepcopy(self.mdp.init_state)
		overall_reward = 0.
		self.mdp.render = render
		num_steps = 0
		option_trajectories = []

		while not state.is_terminal() and num_steps < self.max_steps:
			selected_option = self.act(state)

			option_reward, next_state, num_steps, option_state_trajectory = selected_option.trained_option_execution(self.mdp, num_steps)
			overall_reward += option_reward

			# option_state_trajectory is a list of (o, s) tuples
			option_trajectories.append(option_state_trajectory)

			state = next_state

		return overall_reward, option_trajectories

	def __getstate__(self):
		excluded_keys = ("mdp", "writer", "plotter")
		state_dictionary = {x: self.__dict__[x] for x in self.__dict__ if x not in excluded_keys}
		return state_dictionary

	def __setstate__(self, state_dictionary):
		excluded_keys = ("mdp", "writer", "plotter")
		for key in state_dictionary:
			if key not in excluded_keys:
				self.__dict__[key] = state_dictionary[key]


def create_log_dir(experiment_name):
	path = os.path.join(os.getcwd(), experiment_name)
	try:
		os.mkdir(path)
	except OSError:
		print("Creation of the directory %s failed" % path)
	else:
		print("Successfully created the directory %s " % path)
	return path


if __name__ == '__main__':
	parser = argparse.ArgumentParser()
	parser.add_argument("--experiment_name", type=str, help="Experiment Name")
	parser.add_argument("--device", type=str, help="cpu/cuda:0/cuda:1")
	parser.add_argument("--env", type=str, help="name of gym environment", default="Pendulum-v0")
	parser.add_argument("--pretrained", type=bool, help="whether or not to load pretrained options", default=False)
	parser.add_argument("--seed", type=int, help="Random seed for this run (default=0)", default=0)
	parser.add_argument("--episodes", type=int, help="# episodes", default=200)
	parser.add_argument("--steps", type=int, help="# steps", default=1000)
	parser.add_argument("--subgoal_reward", type=float, help="SkillChaining subgoal reward", default=0.)
	parser.add_argument("--lr_a", type=float, help="DDPG Actor learning rate", default=1e-4)
	parser.add_argument("--lr_c", type=float, help="DDPG Critic learning rate", default=1e-3)
	parser.add_argument("--ddpg_batch_size", type=int, help="DDPG Batch Size", default=64)
	parser.add_argument("--render", type=bool, help="Render the mdp env", default=False)
	parser.add_argument("--option_timeout", type=bool, help="Whether option times out at 200 steps", default=False)
	parser.add_argument("--generate_plots", type=bool, help="Whether or not to generate plots", default=False)
	parser.add_argument("--tensor_log", type=bool, help="Enable tensorboard logging", default=False)
	parser.add_argument("--control_cost", type=bool, help="Penalize high actuation solutions", default=False)
	parser.add_argument("--dense_reward", type=bool, help="Use dense/sparse rewards", default=False)
	parser.add_argument("--max_num_options", type=int, help="Max number of options we can learn", default=5)
	parser.add_argument("--num_subgoal_hits", type=int, help="Number of subgoal hits to learn an option", default=3)
	parser.add_argument("--buffer_len", type=int, help="buffer size used by option to create init sets", default=20)
	parser.add_argument("--classifier_type", type=str, help="ocsvm/elliptic for option initiation clf", default="ocsvm")
	parser.add_argument("--init_q", type=str, help="compute/zero", default="zero")
	parser.add_argument("--use_smdp_update", type=bool, help="sparse/SMDP update for option policy", default=False)
	parser.add_argument("--use_start_state_salience", action="store_true", default=False)
	parser.add_argument("--use_option_intersection_salience", action="store_true", default=False)
	parser.add_argument("--use_event_intersection_salience", action="store_true", default=False)
	parser.add_argument("--pretrain_option_policies", action="store_true", default=False)
	parser.add_argument("--create_backward_options", action="store_true", default=False)
	parser.add_argument("--use_her", action="store_true", help="Hindsight Experience Replay", default=False)
	parser.add_argument("--use_her_locally", action="store_true", help="HER for local options", default=False)
	args = parser.parse_args()

	if args.env == "point-reacher":
		from simple_rl.tasks.point_reacher.PointReacherMDPClass import PointReacherMDP
		overall_mdp = PointReacherMDP(seed=args.seed, dense_reward=args.dense_reward, render=args.render)
		state_dim = 6
		action_dim = 2
	elif args.env == "ant-reacher":
		from simple_rl.tasks.ant_reacher.AntReacherMDPClass import AntReacherMDP
		overall_mdp = AntReacherMDP(seed=args.seed, render=args.render, goal_state=np.array((8, 8)), task_agnostic=False)
		state_dim = overall_mdp.state_space_size()
		action_dim = overall_mdp.action_space_size()
	elif args.env == "d4rl-point-maze-easy":
		from simple_rl.tasks.d4rl_point_maze.D4RLPointMazeMDPClass import D4RLPointMazeMDP
		overall_mdp = D4RLPointMazeMDP(difficulty="easy", seed=args.seed, render=args.render, goal_directed=True)
		state_dim = 6
		action_dim = 2
	elif args.env == "d4rl-ant-maze":
		from simple_rl.tasks.d4rl_ant_maze.D4RLAntMazeMDPClass import D4RLAntMazeMDP
		overall_mdp = D4RLAntMazeMDP(maze_size="medium", seed=args.seed, task_agnostic=False,
									 render=args.render, goal_state=np.array((0., 8.)))
		state_dim = overall_mdp.state_space_size()
		action_dim = overall_mdp.action_space_size()
	elif "reacher" in args.env.lower():
		from simple_rl.tasks.dm_fixed_reacher.FixedReacherMDPClass import FixedReacherMDP
		overall_mdp = FixedReacherMDP(seed=args.seed, difficulty=args.difficulty, render=args.render)
		state_dim = overall_mdp.init_state.features().shape[0]
		action_dim = overall_mdp.env.action_spec().minimum.shape[0]
	elif "maze" in args.env.lower():
		from simple_rl.tasks.point_maze.PointMazeMDPClass import PointMazeMDP
		overall_mdp = PointMazeMDP(dense_reward=args.dense_reward, seed=args.seed, render=args.render)
		state_dim = 6
		action_dim = 2
	elif "point" in args.env.lower():
		from simple_rl.tasks.point_env.PointEnvMDPClass import PointEnvMDP
		overall_mdp = PointEnvMDP(control_cost=args.control_cost, render=args.render)
		state_dim = 4
		action_dim = 2
	else:
		from simple_rl.tasks.gym.GymMDPClass import GymMDP
		overall_mdp = GymMDP(args.env, render=args.render)
		state_dim = overall_mdp.env.observation_space.shape[0]
		action_dim = overall_mdp.env.action_space.shape[0]
		overall_mdp.env.seed(args.seed)

	# Create folders for saving various things
	logdir = create_log_dir(args.experiment_name)
	create_log_dir("saved_runs")
	create_log_dir("value_function_plots")
	create_log_dir("initiation_set_plots")
	create_log_dir("value_function_plots/{}".format(args.experiment_name))
	create_log_dir("initiation_set_plots/{}".format(args.experiment_name))

	print("Training skill chaining agent from scratch with a subgoal reward {}".format(args.subgoal_reward))
	print("MDP InitState = ", overall_mdp.init_state)

	q0 = 0. if args.init_q == "zero" else None

	chainer = SkillChaining(overall_mdp, args.steps, args.lr_a, args.lr_c, args.ddpg_batch_size,
							seed=args.seed, subgoal_reward=args.subgoal_reward,
							log_dir=logdir, num_subgoal_hits_required=args.num_subgoal_hits,
							enable_option_timeout=args.option_timeout, init_q=q0, use_full_smdp_update=args.use_smdp_update,
							generate_plots=args.generate_plots, tensor_log=args.tensor_log, device=args.device,
							buffer_length=args.buffer_len,
							start_state_salience=args.use_start_state_salience,
							option_intersection_salience=args.use_option_intersection_salience,
							event_intersection_salience=args.use_event_intersection_salience,
							pretrain_option_policies=args.pretrain_option_policies,
							create_backward_options=args.create_backward_options,
							dense_reward=args.dense_reward,
							use_her=args.use_her,
							use_her_locally=args.use_her_locally,
							experiment_name=args.experiment_name)
	episodic_scores, episodic_durations = chainer.skill_chaining_run_loop(num_episodes=args.episodes, num_steps=args.steps, to_reset=True)

	# Log performance metrics
	# chainer.save_all_models()
	# chainer.perform_experiments()
	chainer.save_all_scores(args.pretrained, episodic_scores, episodic_durations)<|MERGE_RESOLUTION|>--- conflicted
+++ resolved
@@ -396,12 +396,8 @@
 			return sum([(gamma ** idx) * rr for idx, rr in enumerate(raw_rewards)])
 
 		def perform_gc_experience_replay(g, o, transitions):
-<<<<<<< HEAD
 			if len(transitions) == 0:
 				return
-=======
-			if len(transitions) == 0: return
->>>>>>> d8099024
 			option_final_state = transitions[-1][-1]
 			sp_augmented = np.concatenate((option_final_state.features(), g), axis=0)
 			for i, transition in enumerate(transitions):
