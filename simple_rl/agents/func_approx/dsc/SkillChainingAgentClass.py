# Python imports.
from __future__ import print_function

import sys

sys.path = [""] + sys.path

from collections import deque, defaultdict
from copy import deepcopy
import ipdb
import argparse
import os
import random
import numpy as np
from tensorboardX import SummaryWriter
import torch
import itertools
from tqdm import tqdm

# Other imports.
from simple_rl.mdp.StateClass import State
from simple_rl.agents.func_approx.dsc.OptionClass import Option
from simple_rl.agents.func_approx.dsc.utils import *
from simple_rl.agents.func_approx.ddpg.utils import *
from simple_rl.agents.func_approx.exploration.utils import *
from simple_rl.agents.func_approx.dqn.DQNAgentClass import DQNAgent
from simple_rl.agents.func_approx.dsc.ChainClass import SkillChain
from simple_rl.agents.func_approx.dsc.SalientEventClass import SalientEvent, LearnedSalientEvent


class SkillChaining(object):
    def __init__(self, mdp, max_steps, lr_actor, lr_critic, ddpg_batch_size, device, max_num_options=5,
                 subgoal_reward=0., enable_option_timeout=True, buffer_length=20, num_subgoal_hits_required=3,
                 classifier_type="ocsvm", init_q=None, generate_plots=False, use_full_smdp_update=False,
                 start_state_salience=False, option_intersection_salience=False, event_intersection_salience=False,
                 pretrain_option_policies=False, create_backward_options=False, learn_backward_options_offline=False,
                 update_global_solver=False, use_warmup_phase=False, dense_reward=False,
                 log_dir="", seed=0, tensor_log=False, experiment_name="", plotter=None):
        """
        Args:
            mdp (MDP): Underlying domain we have to solve
            max_steps (int): Number of time steps allowed per episode of the MDP
            lr_actor (float): Learning rate for DDPG Actor
            lr_critic (float): Learning rate for DDPG Critic
            ddpg_batch_size (int): Batch size for DDPG agents
            device (str): torch device {cpu/cuda:0/cuda:1}
            subgoal_reward (float): Hitting a subgoal must yield a supplementary reward to enable local policy
            enable_option_timeout (bool): whether or not the option times out after some number of steps
            buffer_length (int): size of trajectories used to train initiation sets of options
            num_subgoal_hits_required (int): number of times we need to hit an option's termination before learning
            classifier_type (str): Type of classifier we will train for option initiation sets
            init_q (float): If not none, we use this value to initialize the value of a new option
            generate_plots (bool): whether or not to produce plots in this run
            use_full_smdp_update (bool): sparse 0/1 reward or discounted SMDP reward for training policy over options
            start_state_salience (bool): Treat the start state of the MDP as a salient event OR create intersection events
            option_intersection_salience (bool): Should we treat the intersection b/w options as a salient event
            event_intersection_salience (bool): Should we treat the option-event intersections as salient events
            pretrain_option_policies (bool): Whether to pre-train option policies with the global option
            create_backward_options (bool): Whether to spend time learning back options for skill graphs
            learn_backward_options_offline (bool): Whether to learn initiation sets for back option or reuse forward ones
            update_global_solver (bool): Whether to learn a global option policy (this can increase wall clock time in ant)
            use_warmup_phase (bool): If true, then option will act randomly during its gestation period
            dense_reward (bool): Whether DSC will use dense rewards to train option policies
            log_dir (os.path): directory to store all the scores for this run
            seed (int): We are going to use the same random seed for all the DQN solvers
            tensor_log (bool): Tensorboard logging enable
            experiment_name (str)
        """
        self.mdp = mdp
        self.original_actions = deepcopy(mdp.actions)
        self.max_steps = max_steps
        self.subgoal_reward = subgoal_reward
        self.enable_option_timeout = enable_option_timeout
        self.init_q = init_q
        self.use_full_smdp_update = use_full_smdp_update
        self.generate_plots = generate_plots
        self.buffer_length = buffer_length
        self.num_subgoal_hits_required = num_subgoal_hits_required
        self.log_dir = log_dir
        self.seed = seed
        self.device = torch.device(device)
        self.max_num_options = max_num_options
        self.classifier_type = classifier_type
        self.dense_reward = dense_reward
        self.start_state_salience = start_state_salience
        self.option_intersection_salience = option_intersection_salience
        self.event_intersection_salience = event_intersection_salience
        self.pretrain_option_policies = pretrain_option_policies
        self.create_backward_options = create_backward_options
        self.learn_backward_options_offline = learn_backward_options_offline
        self.update_global_solver = update_global_solver
        self.use_warmup_phase = use_warmup_phase
        self.experiment_name = experiment_name
        self.plotter = plotter

        tensor_name = "runs/{}_{}".format(self.experiment_name, seed)
        self.writer = SummaryWriter(tensor_name) if tensor_log else None

        print("Initializing skill chaining with option_timeout={}, seed={}".format(self.enable_option_timeout, seed))

        random.seed(seed)
        np.random.seed(seed)

        self.validation_scores = []

        # This option has an initiation set that is true everywhere and is allowed to operate on atomic timescale only
        self.global_option = Option(overall_mdp=self.mdp, name="global_option", global_solver=None,
                                    lr_actor=lr_actor, lr_critic=lr_critic, buffer_length=buffer_length,
                                    ddpg_batch_size=ddpg_batch_size, num_subgoal_hits_required=num_subgoal_hits_required,
                                    subgoal_reward=self.subgoal_reward, seed=self.seed, max_steps=self.max_steps,
                                    enable_timeout=self.enable_option_timeout, classifier_type=classifier_type,
                                    generate_plots=self.generate_plots, writer=self.writer, device=self.device,
                                    use_warmup_phase=self.use_warmup_phase, update_global_solver=self.update_global_solver,
                                    dense_reward=self.dense_reward, chain_id=None, is_backward_option=False, option_idx=0)

        self.trained_options = [self.global_option]

        # Pointer to the current option:
        # 1. This option has the termination set which defines our current goal trigger
        # 2. This option has an untrained initialization set and policy, which we need to train from experience
        self.untrained_options = []

        # This is our first untrained option - one that gets us to the goal state from nearby the goal
        # We pick this option when self.agent_over_options thinks that we should
        # Once we pick this option, we will use its internal DDPG solver to take primitive actions until termination
        # Once we hit its termination condition N times, we will start learning its initiation set
        # Once we have learned its initiation set, we will create its child option
        for i, salient_event in enumerate(self.mdp.get_original_target_events()):
            goal_option = Option(overall_mdp=self.mdp, name=f'goal_option_{i + 1}', global_solver=self.global_option.solver,
                                 lr_actor=lr_actor, lr_critic=lr_critic, buffer_length=buffer_length,
                                 ddpg_batch_size=ddpg_batch_size, num_subgoal_hits_required=num_subgoal_hits_required,
                                 subgoal_reward=self.subgoal_reward, seed=self.seed, max_steps=self.max_steps,
                                 enable_timeout=self.enable_option_timeout, classifier_type=classifier_type,
                                 generate_plots=self.generate_plots, writer=self.writer, device=self.device,
                                 dense_reward=self.dense_reward, chain_id=i + 1, max_num_children=1,
                                 use_warmup_phase=self.use_warmup_phase, update_global_solver=self.update_global_solver,
                                 target_salient_event=salient_event, option_idx=i + 1)
            self.untrained_options.append(goal_option)

        # This is our policy over options
        # We use (double-deep) (intra-option) Q-learning to learn the Q-values of *options* at any queried state Q(s, o)
        # We start with this DQN Agent only predicting Q-values for taking the global_option, but as we learn new
        # options, this agent will predict Q-values for them as well
        self.agent_over_options = DQNAgent(self.mdp.state_space_size(), 1, trained_options=self.trained_options,
                                           seed=seed, lr=1e-4, name="GlobalDQN", eps_start=0.1, tensor_log=tensor_log,
                                           use_double_dqn=True, writer=self.writer, device=self.device,
                                           exploration_strategy="shaping")

        # Keep track of which chain each created option belongs to
        start_state_salient_event = self.mdp.get_start_state_salient_event()
        self.s0 = start_state_salient_event.trigger_points
        self.chains = [SkillChain(start_states=self.s0, options=[], chain_id=(i + 1),
                                  intersecting_options=[], mdp_start_states=self.s0, is_backward_chain=False,
                                  target_salient_event=salient_event, init_salient_event=start_state_salient_event,
                                  option_intersection_salience=option_intersection_salience,
                                  event_intersection_salience=event_intersection_salience)
                       for i, salient_event in enumerate(self.mdp.get_original_target_events())]

        # List of init states seen while running this algorithm
        self.init_states = []

        self.current_option_idx = 1
        self.current_intersecting_chains = []

        # If initialize_everywhere is True, also add to trained_options
        for option in self.untrained_options:  # type: Option
            if option.initialize_everywhere:
                self.augment_agent_with_new_option(option, 0.)

        # Debug variables
        self.global_execution_states = []
        self.num_option_executions = defaultdict(lambda: [])
        self.option_rewards = defaultdict(lambda: [])
        self.option_qvalues = defaultdict(lambda: [])
        self.num_options_history = []

    def create_chain_targeting_new_salient_event(self, salient_event):
        """
		Given a new `salient_event`, create an option and the corresponding skill chain targeting it.

		Args:
			salient_event (SalientEvent)

		Returns:
			skill_chain (SkillChain)
		"""
        chain_id = len(self.chains) + 1
        init_salient_event = self.mdp.get_start_state_salient_event()
        goal_option = Option(overall_mdp=self.mdp, name=f'goal_option_{chain_id}',
                             global_solver=self.global_option.solver,
                             lr_actor=self.global_option.solver.actor_learning_rate,
                             lr_critic=self.global_option.solver.critic_learning_rate,
                             ddpg_batch_size=self.global_option.solver.batch_size,
                             subgoal_reward=self.subgoal_reward,
                             buffer_length=self.buffer_length,
                             classifier_type=self.classifier_type,
                             num_subgoal_hits_required=self.num_subgoal_hits_required,
                             seed=self.seed, parent=None, max_steps=self.max_steps,
                             enable_timeout=self.enable_option_timeout,
                             chain_id=chain_id,
                             initialize_everywhere=True, max_num_children=1,
                             writer=self.writer, device=self.device,
                             dense_reward=self.dense_reward,
                             use_warmup_phase=self.use_warmup_phase,
                             update_global_solver=self.update_global_solver,
                             is_backward_option=False,
                             init_salient_event=init_salient_event,
                             target_salient_event=salient_event)
        self.untrained_options.append(goal_option)

        new_chain = SkillChain(start_states=self.s0, options=[], chain_id=chain_id,
                               intersecting_options=[], mdp_start_states=self.s0, is_backward_chain=False,
                               target_salient_event=salient_event,
                               init_salient_event=init_salient_event,
                               option_intersection_salience=self.option_intersection_salience,
                               event_intersection_salience=self.event_intersection_salience)
        self.add_skill_chain(new_chain)

        if goal_option.initialize_everywhere:
            self.augment_agent_with_new_option(goal_option, 0.)

        return new_chain

    def add_skill_chain(self, new_chain):
        if new_chain not in self.chains:
            self.chains.append(new_chain)

    def add_negative_examples(self, new_option):
        """ When creating an option in the forward chain, add the positive examples of all the options
			in the forward chain as negative examples for the current option. Do the same when creating
			a new_option in the backward chain, i.e, only add positives in the backward chain as
			negative examples for the new_option.
		"""
        forward_option = not new_option.backward_option
        if forward_option:
            for option in self.trained_options[1:]:  # type: Option
                new_option.negative_examples += option.positive_examples
        else:
            for option in self.trained_options[1:]:  # type: Option
                if option.backward_option:
                    new_option.negative_examples += option.positive_examples

    def init_state_in_option(self, option):
        """
		If the input `option` is part of a forward chain, we want to check if the start
		state of the MDP is in its initiation set. If so, we will not create a child
		option for the input `option`. If the input `option` is part of the backward
		chain, we want to check that ANY of the chain start states (usually existing
		salient events and optionally the start state of the MDP) are if in its
		initiation set classifier.
		Args:
			option (Option): We want to check if we want to create a child for this option

		Returns:
			any_init_in_option (bool)
		"""
        start_states = self.chains[option.chain_id - 1].start_states
        if len(start_states) == 0:
            ipdb.set_trace()
        starts_chained = [option.is_init_true(state) for state in start_states]
        return all(starts_chained)

    def state_in_any_completed_option(self, state):
        """
		Is the input `state` is inside the initiation classifier of an option whose initiation
		we are already done learning.

		Args:
			state (State)

		Returns:
			is_inside (bool)
		"""
<<<<<<< HEAD
        for option in self.trained_options[1:]:  # type: Option
            if option.get_training_phase() == "initiation_done" and option.initiation_classifier is not None:
                if option.is_init_true(state):
                    return True
        return False

    def should_create_children_options(self, parent_option):

        if parent_option is None:
            return False

        return self.should_create_more_options() \
               and parent_option.get_training_phase() == "initiation_done" \
               and self.chains[parent_option.chain_id - 1].should_continue_chaining(self.chains)

    def create_children_options(self, option):
        o1 = self.create_child_option(option)
        children = [o1]
        current_parent = option.parent
        while current_parent is not None:
            child_option = self.create_child_option(current_parent)
            children.append(child_option)
            current_parent = current_parent.parent
        return children

    def create_child_option(self, parent_option):

        # Don't create a child option if you already include the init state of the MDP
        # Also enforce the max branching factor of our skill tree

        # Added extra condition for chain_id b/c I got an intersection option which covered the start state,
        # but still want options to build in the other direction
        # if (self.init_state_in_option(parent_option) and parent_option.name != "intersection_option") \
        if self.init_state_in_option(parent_option) \
                or len(parent_option.children) >= parent_option.max_num_children:
            return None

        # Create new option whose termination is the initiation of the option we just trained
        if "goal_option" in parent_option.name:
            prefix = f"option_{parent_option.name.split('_')[-1]}"
        else:
            prefix = parent_option.name
        name = prefix + "_{}".format(len(parent_option.children))
        print("Creating {} with parent {}".format(name, parent_option.name))

        # Options in the backward chain have a pre-set init_salient_event defined for them.
        # This is generally the target event of the corresponding forward skill chain. Options
        # in the current backward chain have their init_salient_event parameter set, which
        # is only used during the gestation period of options
        is_backward_option = self.chains[parent_option.chain_id - 1].is_backward_chain
        gestation_init_salient_event = None
        if is_backward_option:
            gestation_init_salient_event = parent_option.init_salient_event  # type: SalientEvent

        old_untrained_option_id = id(parent_option)
        new_untrained_option = Option(self.mdp, name=name, global_solver=self.global_option.solver,
                                      lr_actor=parent_option.solver.actor_learning_rate,
                                      lr_critic=parent_option.solver.critic_learning_rate,
                                      ddpg_batch_size=parent_option.solver.batch_size,
                                      subgoal_reward=self.subgoal_reward,
                                      buffer_length=self.buffer_length,
                                      classifier_type=self.classifier_type,
                                      num_subgoal_hits_required=self.num_subgoal_hits_required,
                                      seed=self.seed, parent=parent_option, max_steps=self.max_steps,
                                      enable_timeout=self.enable_option_timeout, chain_id=parent_option.chain_id,
                                      writer=self.writer, device=self.device, dense_reward=self.dense_reward,
                                      initialize_everywhere=parent_option.initialize_everywhere,
                                      max_num_children=parent_option.max_num_children,
                                      is_backward_option=is_backward_option,
                                      init_salient_event=gestation_init_salient_event,
                                      use_warmup_phase=self.use_warmup_phase,
                                      update_global_solver=self.update_global_solver,
                                      initiation_period=parent_option.initiation_period)

        new_untrained_option_id = id(new_untrained_option)
        assert new_untrained_option_id != old_untrained_option_id, "Checking python references"
        assert id(new_untrained_option.parent) == old_untrained_option_id, "Checking python references"

        parent_option.children.append(new_untrained_option)

        return new_untrained_option

    def make_off_policy_updates_for_options(self, state, action, reward, next_state):
        for option in self.trained_options:  # type: Option
            option.off_policy_update(state, action, reward, next_state)

    def make_smdp_update(self, *, action, next_state, option_transitions):
        """
        Use Intra-Option Learning for sample efficient learning of the option-value function Q(s, o)
        Args:
            action (int): option taken by the global solver
            next_state (State): state we landed in after executing the option
            option_transitions (list): list of (s, a, r, s') tuples representing the trajectory during option execution
        """

        def get_reward(transitions):
            gamma = self.global_option.solver.gamma
            raw_rewards = [tt[2] for tt in transitions]
            return sum([(gamma ** idx) * rr for idx, rr in enumerate(raw_rewards)])

        selected_option = self.trained_options[action]  # type: Option
        ipdb.set_trace()

        for i, transition in enumerate(option_transitions):
            start_state = transition[0]
            if selected_option.is_init_true(start_state):
                if self.use_full_smdp_update:
                    sub_transitions = option_transitions[i:]
                    option_reward = get_reward(sub_transitions)
                    self.agent_over_options.step(start_state.features(), action, option_reward, next_state.features(),
                                                 next_state.is_terminal(), num_steps=len(sub_transitions))
                else:
                    option_reward = self.subgoal_reward if selected_option.is_term_true(next_state) else -1.
                    self.agent_over_options.step(start_state.features(), action, option_reward, next_state.features(),
                                                 next_state.is_terminal(), num_steps=1)

    def get_init_q_value_for_new_option(self, newly_trained_option):
        global_solver = self.agent_over_options  # type: DQNAgent
        state_option_pairs = newly_trained_option.final_transitions
        q_values = []
        for state, option_idx in state_option_pairs:
            q_value = global_solver.get_qvalue(state.features(), option_idx)
            q_values.append(q_value)
        return np.max(q_values)

    def augment_agent_with_new_option(self, newly_trained_option, init_q_value):
        """
=======
		for option in self.trained_options[1:]:  # type: Option
			if option.get_training_phase() == "initiation_done" and option.initiation_classifier is not None:
				if option.is_init_true(state):
					return True
		return False

	def should_create_children_options(self, parent_option):

		if parent_option is None:
			return False

		return self.should_create_more_options() \
			   and parent_option.get_training_phase() == "initiation_done" \
			   and self.chains[parent_option.chain_id - 1].should_continue_chaining(self.chains)

	def create_children_options(self, option):
		o1 = self.create_child_option(option)
		children = [o1]
		current_parent = option.parent
		while current_parent is not None:
			child_option = self.create_child_option(current_parent)
			children.append(child_option)
			current_parent = current_parent.parent
		return children

	def create_child_option(self, parent_option):

		# Don't create a child option if you already include the init state of the MDP
		# Also enforce the max branching factor of our skill tree

		# Added extra condition for chain_id b/c I got an intersection option which covered the start state,
		# but still want options to build in the other direction
		# if (self.init_state_in_option(parent_option) and parent_option.name != "intersection_option") \
		if self.init_state_in_option(parent_option)	\
				or len(parent_option.children) >= parent_option.max_num_children:
			return None

		# Create new option whose termination is the initiation of the option we just trained
		if "goal_option" in parent_option.name:
			prefix = f"option_{parent_option.name.split('_')[-1]}"
		else:
			prefix = parent_option.name
		name = prefix + "_{}".format(len(parent_option.children))
		print("Creating {} with parent {}".format(name, parent_option.name))

		# Options in the backward chain have a pre-set init_salient_event defined for them.
		# This is generally the target event of the corresponding forward skill chain. Options
		# in the current backward chain have their init_salient_event parameter set, which
		# is only used during the gestation period of options
		is_backward_option = self.chains[parent_option.chain_id - 1].is_backward_chain
		gestation_init_salient_event = None
		if is_backward_option:
			gestation_init_salient_event = parent_option.init_salient_event  # type: SalientEvent

		old_untrained_option_id = id(parent_option)
		new_untrained_option = Option(self.mdp, name=name, global_solver=self.global_option.solver,
									  lr_actor=parent_option.solver.actor_learning_rate,
									  lr_critic=parent_option.solver.critic_learning_rate,
									  ddpg_batch_size=parent_option.solver.batch_size,
									  subgoal_reward=self.subgoal_reward,
									  buffer_length=self.buffer_length,
									  classifier_type=self.classifier_type,
									  num_subgoal_hits_required=self.num_subgoal_hits_required,
									  seed=self.seed, parent=parent_option,  max_steps=self.max_steps,
									  enable_timeout=self.enable_option_timeout, chain_id=parent_option.chain_id,
									  writer=self.writer, device=self.device, dense_reward=self.dense_reward,
									  initialize_everywhere=parent_option.initialize_everywhere,
									  max_num_children=parent_option.max_num_children,
									  is_backward_option=is_backward_option,
									  init_salient_event=gestation_init_salient_event,
									  use_warmup_phase=self.use_warmup_phase,
									  update_global_solver=self.update_global_solver,
									  initiation_period=parent_option.initiation_period)

		new_untrained_option_id = id(new_untrained_option)
		assert new_untrained_option_id != old_untrained_option_id, "Checking python references"
		assert id(new_untrained_option.parent) == old_untrained_option_id, "Checking python references"

		parent_option.children.append(new_untrained_option)

		return new_untrained_option

	def make_off_policy_updates_for_options(self, state, action, reward, next_state):
		for option in self.trained_options: # type: Option
			option.off_policy_update(state, action, reward, next_state)\


	def make_smdp_update(self, *, action, next_state, option_transitions):
		"""
		Use Intra-Option Learning for sample efficient learning of the option-value function Q(s, o)
		Args:
			action (int): option taken by the global solver
			next_state (State): state we landed in after executing the option
			option_transitions (list): list of (s, a, r, s') tuples representing the trajectory during option execution
		"""

		def get_reward(transitions):
			gamma = self.global_option.solver.gamma
			raw_rewards = [tt[2] for tt in transitions]
			return sum([(gamma ** idx) * rr for idx, rr in enumerate(raw_rewards)])

		selected_option = self.trained_options[action]  # type: Option

		for i, transition in enumerate(option_transitions):
			start_state = transition[0]
			if selected_option.is_init_true(start_state):
				if self.use_full_smdp_update:
					sub_transitions = option_transitions[i:]
					option_reward = get_reward(sub_transitions)
					self.agent_over_options.step(start_state.features(), action, option_reward, next_state.features(),
												 next_state.is_terminal(), num_steps=len(sub_transitions))
				else:
					option_reward = self.subgoal_reward if selected_option.is_term_true(next_state) else -1.
					self.agent_over_options.step(start_state.features(), action, option_reward, next_state.features(),
												 next_state.is_terminal(), num_steps=1)

	def get_init_q_value_for_new_option(self, newly_trained_option):
		global_solver = self.agent_over_options  # type: DQNAgent
		state_option_pairs = newly_trained_option.final_transitions
		q_values = []
		for state, option_idx in state_option_pairs:
			q_value = global_solver.get_qvalue(state.features(), option_idx)
			q_values.append(q_value)
		return np.max(q_values)

	def augment_agent_with_new_option(self, newly_trained_option, init_q_value):
		"""
>>>>>>> b91a1d19
		Train the current untrained option and initialize a new one to target.
		Add the newly_trained_option as a new node to the Q-function over options
		Args:
			newly_trained_option (Option)
			init_q_value (float): if given use this, else compute init_q optimistically
		"""
        # Add the trained option to the action set of the global solver
        if newly_trained_option not in self.trained_options:
            self.trained_options.append(newly_trained_option)
            self.global_option.solver.trained_options.append(newly_trained_option)

        # Add the newly trained option to the corresponding skill chain
        if newly_trained_option.chain_id is not None:
            chain_idx = newly_trained_option.chain_id - 1
            self.chains[chain_idx].options.append(newly_trained_option)

        # Set the option_idx for the newly added option
        newly_trained_option.option_idx = len(self.trained_options) - 1
        self.current_option_idx += 1

        # Augment the global DQN with the newly trained option
        num_actions = len(self.trained_options)
        new_global_agent = DQNAgent(self.agent_over_options.state_size, num_actions, self.trained_options,
                                    seed=self.seed, name=self.agent_over_options.name,
                                    eps_start=self.agent_over_options.epsilon,
                                    tensor_log=self.agent_over_options.tensor_log,
                                    use_double_dqn=self.agent_over_options.use_ddqn,
                                    lr=self.agent_over_options.learning_rate,
                                    writer=self.writer, device=self.device,
                                    exploration_strategy="shaping")
        new_global_agent.replay_buffer = self.agent_over_options.replay_buffer

        init_q = self.get_init_q_value_for_new_option(newly_trained_option) if init_q_value is None else init_q_value
        print("Initializing new option node with q value {}".format(init_q))
        new_global_agent.policy_network.initialize_with_smaller_network(self.agent_over_options.policy_network, init_q)
        new_global_agent.target_network.initialize_with_smaller_network(self.agent_over_options.target_network, init_q)

        self.agent_over_options = new_global_agent

    def initialize_policy_over_options(self):
        """ Can be called after call to _augment_(). Useful if we want to reset the policy over options. """
        num_actions = len(self.trained_options)
        new_global_agent = DQNAgent(self.agent_over_options.state_size, num_actions, self.trained_options,
                                    seed=self.seed, name=self.agent_over_options.name,
                                    eps_start=self.agent_over_options.epsilon,
                                    tensor_log=self.agent_over_options.tensor_log,
                                    use_double_dqn=self.agent_over_options.use_ddqn,
                                    lr=self.agent_over_options.learning_rate,
                                    writer=self.writer, device=self.device,
                                    exploration_strategy="shaping")
        self.agent_over_options = new_global_agent

    def _get_backward_options_in_gestation(self, state):
        for option in self.trained_options:
            if option.backward_option and option.get_training_phase() == "gestation" and \
                    option.is_init_true(state) and not option.is_term_true(state):
                return option
        return None

    def trigger_option_termination_conditions_off_policy(self, untrained_option, executed_option, option_transitions, episode_number):
        """
		While you were executing `selected_option`, it is possible that you triggered the
		termination condition of some other option in gestation. If so, we want to use that
		off-policy data to train that other option's first initiation classifier

		Args:
			untrained_option (Option)
			executed_option (Option)
			option_transitions (list)
			episode_number (int)

		Returns:

		"""
        if untrained_option != executed_option:
            if untrained_option.trigger_termination_condition_off_policy(option_transitions, episode_number) \
                    and untrained_option.get_training_phase() == "initiation_done":
                print(f"Triggered final termination condition for {untrained_option} while executing {executed_option}")

    def act(self, state, train_mode=True):
        # Query the global Q-function to determine which option to take in the current state
        option_idx = self.agent_over_options.act(state.features(), train_mode=train_mode)

        if train_mode:
            self.agent_over_options.update_epsilon()

        # Selected option
        selected_option = self.trained_options[option_idx]  # type: Option

        # TODO: Hack - If you satisfy the initiation condition for a backward option in gestation, take it
        backward_option = self._get_backward_options_in_gestation(state)
        if backward_option is not None:
            selected_option = backward_option

        # TODO: Hack - do not take option from a salient event targeting it
        if selected_option.is_term_true(state):
            selected_option = self.global_option

        return selected_option

    def update_policy_over_options_after_option_rollout(self, state_before_rollout, executed_option, option_transitions):
        """

		Args:
			state_before_rollout (State)
			executed_option (Option)
			option_transitions (list)

		Returns:

		"""

        state_after_rollout = self.get_next_state_from_experiences(option_transitions)

        # If we triggered the untrained option's termination condition, add to its buffer of terminal transitions
        for untrained_option in self.untrained_options:
            if untrained_option.is_term_true(state_after_rollout) and not untrained_option.is_term_true(state_before_rollout):
                untrained_option.final_transitions.append((state_before_rollout, executed_option.option_idx))
                untrained_option.terminal_states.append(state_after_rollout)

        # Add data to train Q(s, o)
        self.make_smdp_update(action=executed_option.option_idx, next_state=state_after_rollout, option_transitions=option_transitions)

    def sample_qvalue(self, option):
        """ Sample Q-value from the given option's intra-option policy. """
        if len(option.solver.replay_buffer) > 500:
            sample_experiences = option.solver.replay_buffer.sample(batch_size=500)
            sample_states = torch.from_numpy(sample_experiences[0]).float().to(self.device)
            sample_actions = torch.from_numpy(sample_experiences[1]).float().to(self.device)
            sample_qvalues = option.solver.get_qvalues(sample_states, sample_actions)
            return sample_qvalues.mean().item()
        return 0.0

    @staticmethod
    def get_next_state_from_experiences(experiences):
        return experiences[-1][-1]

    @staticmethod
    def get_reward_from_experiences(experiences):
        total_reward = 0.
        for experience in experiences:
            reward = experience[2]
            total_reward += reward
        return total_reward

    def should_create_more_options(self):
        """ Continue chaining as long as any chain is still accepting new options. """
        return any([chain.should_continue_chaining(self.chains) for chain in self.chains])

    def get_intersecting_options(self):
        """ Iterate through all the skill chains and return all pairs of options that have intersecting initiation sets. """
        intersecting_pairs = []
        for chain in self.chains:  # type: SkillChain
            intersecting_options = chain.detect_intersection_with_other_chains(self.chains)
            if intersecting_options is not None:

                # Only care about intersections between forward chains
                if not intersecting_options[0].backward_option and not intersecting_options[1].backward_option:
                    intersecting_pairs.append(intersecting_options)

        return intersecting_pairs

    def get_current_salient_events(self):
        """ Get a list of states that satisfy final target events (i.e not init of an option) in the MDP so far. """
        return self.mdp.get_current_target_events()

    def create_all_backward_options_offline(self, forward_chain, back_chain):
        """

		Args:
			forward_chain (SkillChain)
			back_chain (SkillChain)

		Returns:
			created_options (list)
		"""
        assert forward_chain.is_chain_completed(self.chains)
        assert not forward_chain.is_backward_chain

        parent = None

        # For each forward option, create the corresponding backward option
        for i, forward_option in enumerate(reversed(forward_chain.options)):  # type: int, Option

            if i == 0:
                back_option = Option(self.mdp, name=f"chain_{back_chain.chain_id}_backward_option",
                                     global_solver=self.global_option.solver,
                                     lr_actor=self.global_option.solver.actor_learning_rate,
                                     lr_critic=self.global_option.solver.critic_learning_rate,
                                     ddpg_batch_size=self.global_option.solver.batch_size,
                                     subgoal_reward=self.subgoal_reward,
                                     buffer_length=self.buffer_length,
                                     classifier_type=self.classifier_type,
                                     num_subgoal_hits_required=self.num_subgoal_hits_required,
                                     seed=self.seed, parent=None, max_steps=self.max_steps,
                                     enable_timeout=self.enable_option_timeout,
                                     chain_id=len(self.chains),
                                     initialize_everywhere=True, max_num_children=1,
                                     writer=self.writer, device=self.device,
                                     dense_reward=self.dense_reward,
                                     use_warmup_phase=self.use_warmup_phase,
                                     update_global_solver=self.update_global_solver,
                                     is_backward_option=True,
                                     init_salient_event=back_chain.init_salient_event,
                                     target_salient_event=back_chain.target_salient_event)
            else:
                back_option = self.create_child_option(parent_option=parent)

            # Keep track of the current parent
            parent = back_option

            # Set the initiation classifier for this new option
            back_option.num_goal_hits = forward_option.num_goal_hits
            back_option.positive_examples = forward_option.positive_examples
            back_option.negative_examples = forward_option.negative_examples
            back_option.initiation_classifier = forward_option.initiation_classifier

            print(f"Set {back_option}'s training phase to {forward_option.get_training_phase()}")

            if self.pretrain_option_policies:
                back_option.initialize_with_global_solver()

            self.augment_agent_with_new_option(back_option, 0.)

            if back_chain.is_chain_completed(self.chains):
                break

        # Detect if the newly constructed backward chain is dangling
        # If it is, then we need to learn more options to complete that backward chain
        if not back_chain.is_chain_completed(self.chains):
            print(f"{back_chain} NOT completed - creating child options!")
            back_chain_leaf_node = back_chain.options[-1]  # type: Option
            new_untrained_back_options = self.create_children_options(option=back_chain_leaf_node)
            self.add_new_options_to_skill_chains(new_options=new_untrained_back_options)

        created_options = [option for option in back_chain.options if option.get_training_phase() == "initiation_done"]

        return created_options

    def manage_skill_chain_to_start_state(self, option):
        """
		When we complete creating a skill-chain targeting a salient event,
		we want to create a new skill chain that goes in the opposite direction.
		Args:
			option (Option)

		Returns:
			trained_back_options (list)

		"""
        chain = self.chains[option.chain_id - 1]  # type: SkillChain
        if chain.chained_till_start_state() and not chain.is_backward_chain \
                and not chain.has_backward_chain and self.create_backward_options:
            chain.has_backward_chain = True

            # 1. The new skill chain will chain back until it covers `start_states`
            # 2. The options in this new backward chain will use `start_predicate` as the
            #	 default initiation set during gestation
            start_states = chain.target_salient_event.trigger_points
            init_salient_event = chain.target_salient_event

            # These target predicates are used to determine the goal of the new skill chain
            target_salient_event = self.mdp.get_start_state_salient_event()

            # No need to check for intersections for backward chains
            new_chain = SkillChain(start_states=start_states, mdp_start_states=self.s0,
                                   target_salient_event=target_salient_event,
                                   init_salient_event=init_salient_event,
                                   options=[], chain_id=len(self.chains) + 1,
                                   intersecting_options=[], is_backward_chain=True,
                                   event_intersection_salience=False, option_intersection_salience=False)
            self.add_skill_chain(new_chain)

            if self.learn_backward_options_offline:
                trained_back_options = self.create_all_backward_options_offline(forward_chain=chain,
                                                                                back_chain=new_chain)
                return trained_back_options

            # Create a new option and equip the SkillChainingAgent with it
            new_option = Option(self.mdp, name=f"chain_{chain.chain_id}_backward_option",
                                global_solver=self.global_option.solver,
                                lr_actor=self.global_option.solver.actor_learning_rate,
                                lr_critic=self.global_option.solver.critic_learning_rate,
                                ddpg_batch_size=self.global_option.solver.batch_size,
                                subgoal_reward=self.subgoal_reward,
                                buffer_length=self.buffer_length,
                                classifier_type=self.classifier_type,
                                num_subgoal_hits_required=self.num_subgoal_hits_required,
                                seed=self.seed, parent=None, max_steps=self.max_steps,
                                enable_timeout=self.enable_option_timeout, chain_id=len(self.chains),
                                initialize_everywhere=True, max_num_children=1,
                                writer=self.writer, device=self.device, dense_reward=self.dense_reward,
                                use_warmup_phase=self.use_warmup_phase, update_global_solver=self.update_global_solver,
                                is_backward_option=True,
                                init_salient_event=init_salient_event,
                                target_salient_event=target_salient_event)

            if self.pretrain_option_policies:
                new_option.initialize_with_global_solver()
            self.augment_agent_with_new_option(new_option, 0.)
            self.untrained_options.append(new_option)

        # Since we did not learn any options offline, return the empty list
        return []

    def create_backward_skill_chain(self, start_event, target_event, create_root_option=True):
        """
		Create a skill chain that takes you from target_event to start_event
		Args:
			start_event (SalientEvent): Chain will continue until this is covered. This is also the
										default initiation set for backward options
			target_event (SalientEvent): Chain will try to hit this event
			create_root_option (bool)

		"""
        # No need to check for intersections if you are a backward chain
        back_chain = SkillChain(start_states=start_event.trigger_points,
                                mdp_start_states=self.s0,
                                target_salient_event=target_event,
                                init_salient_event=start_event,
                                options=[], chain_id=len(self.chains) + 1,
                                intersecting_options=[], is_backward_chain=True,
                                option_intersection_salience=False,
                                event_intersection_salience=False)
        self.add_skill_chain(back_chain)

        # Create a new option and equip the SkillChainingAgent with it
        if create_root_option:
            back_chain_root_option = Option(self.mdp, name=f"chain_{back_chain.chain_id}_backward_option",
                                            global_solver=self.global_option.solver,
                                            lr_actor=self.global_option.solver.actor_learning_rate,
                                            lr_critic=self.global_option.solver.critic_learning_rate,
                                            ddpg_batch_size=self.global_option.solver.batch_size,
                                            subgoal_reward=self.subgoal_reward,
                                            buffer_length=self.buffer_length,
                                            classifier_type=self.classifier_type,
                                            num_subgoal_hits_required=self.num_subgoal_hits_required,
                                            seed=self.seed, parent=None, max_steps=self.max_steps,
                                            enable_timeout=self.enable_option_timeout, chain_id=len(self.chains),
                                            initialize_everywhere=True, max_num_children=1,
                                            writer=self.writer, device=self.device, dense_reward=self.dense_reward,
                                            use_warmup_phase=self.use_warmup_phase,
                                            update_global_solver=self.update_global_solver,
                                            is_backward_option=True,
                                            init_salient_event=start_event,
                                            target_salient_event=target_event)

            if self.pretrain_option_policies:
                back_chain_root_option.initialize_with_global_solver()
            self.augment_agent_with_new_option(back_chain_root_option, 0.)
            self.untrained_options.append(back_chain_root_option)

        return back_chain

    def manage_intersecting_skill_chains(self):
        """
		When two forward chains intersect, we want to create a new chain that goes from
		their target salient events to the region of intersection.

		"""
        intersecting_options = self.get_intersecting_options()

        if intersecting_options:
            intersecting_options = intersecting_options[0]
            intersecting_chains = [self.chains[o.chain_id - 1] for o in intersecting_options if not o.backward_option]
            chain1, chain2 = intersecting_chains[0], intersecting_chains[1]

            if not chain1.has_backward_chain or not chain2.has_backward_chain:
                chain1.has_backward_chain = True
                chain2.has_backward_chain = True

                # Add this new salient event to the MDP - so that we can plan to and from it
                common_states = intersecting_options[1].effect_set
                all_salient_events = self.mdp.get_all_target_events_ever()
                all_salient_event_idx = [event.event_idx for event in all_salient_events]

                intersection_salient_event = LearnedSalientEvent(state_set=common_states,
                                                                 event_idx=max(all_salient_event_idx) + 1,
                                                                 intersection_event=True)

                self.mdp.add_new_target_event(intersection_salient_event)

                # Create the following skill-chains:
                # 1. Chain from beta1 to beta-intersection
                # 2. Chain from beta2 to beta-intersection
                # 3. Chain from beta-intersection to MDP start-state
                self.create_backward_skill_chain(start_event=chain1.target_salient_event,
                                                 target_event=intersection_salient_event)
                self.create_backward_skill_chain(start_event=chain2.target_salient_event,
                                                 target_event=intersection_salient_event)
                self.create_backward_skill_chain(start_event=intersection_salient_event,
                                                 target_event=self.mdp.get_start_state_salient_event())  # TODO: This has to be the init_salient_event of the long_chain

                self.rewire_intersecting_chains(intersecting_chains, intersecting_options, intersection_salient_event)

    def manage_intersection_between_option_and_events(self, option):
        """
		`option`'s initiation set completely contains the given `event`.
		Create an intersection learned salient event and then target it with a skill chain

		Args:
			option (Option)

		Returns:
			trained_backward_options (list)

		"""

        # Get chain corresponding to `option`
        option_chain = self.chains[option.chain_id - 1]  # type: SkillChain

        # Salient event corresponding to the current `option`
        option_target_event = option_chain.target_salient_event  # type: SalientEvent

        # Given just a freshly trained option, find all the events that the initiation set of the option completely engulfs
        intersecting_events = []

        for event in self.mdp.get_all_target_events_ever():  # type: SalientEvent
            event_chains = [chain for chain in self.chains if chain.target_salient_event == event and
                            chain.is_chain_completed(self.chains) and not chain.is_backward_chain]
            if event != option_target_event and \
                    len(event_chains) > 0 and \
                    SkillChain.detect_intersection_between_option_and_event(option, event):
                intersecting_events.append(event)

        trained_backward_options = []

        for event in intersecting_events:  # type: SalientEvent

            print(f"Found intersection between {option} and {event} - will create a backward chain and rewire {option_chain}")

            # Create a backward skill chain from the termination condition of the chain corresponding to `option` to the salient event
            if self.create_backward_options \
                    and not option_chain.has_backward_chain \
                    and not option_chain.is_backward_chain \
                    and option_chain.is_chain_completed(self.chains):

                back_chain = self.create_backward_skill_chain(start_event=option_chain.target_salient_event,
                                                              target_event=event,
                                                              create_root_option=(not self.learn_backward_options_offline))

                option_chain.has_backward_chain = True

                if self.learn_backward_options_offline:
                    learned_back_options = self.create_all_backward_options_offline(forward_chain=option_chain,
                                                                                    back_chain=back_chain)
                    trained_backward_options += learned_back_options

            # Set the `init_salient_event` of the chain corresponding to option to be the intersecting event
            option_chain.init_salient_event = event

        return trained_backward_options

    def rewire_intersecting_chains(self, intersecting_chains, intersecting_options, intersection_salient_event):
        """

		Args:
			intersecting_chains:
			intersecting_options:
			intersection_salient_event (SalientEvent)

		Returns:

		"""
        assert len(intersecting_options) == 2, intersecting_options
        assert len(intersecting_chains) == 2, intersecting_chains

        chain1, chain2 = intersecting_chains[0], intersecting_chains[1]  # type: SkillChain

        # Find the chain that chains until the start state of the MDP
        long_chain = chain1 if chain1.is_chain_completed(self.chains) else chain2

        # Find the chain that chains until the region of intersection
        short_chain = chain1 if long_chain == chain2 else chain2

        # Change the init_salient_event corresponding to the short_chain
        short_chain.init_salient_event = intersection_salient_event

        print(
            f"Set {short_chain}'s init event to {short_chain.init_salient_event}, while keeping {long_chain}'s init event as {long_chain.init_salient_event}")

    # Split the long chain into 2 parts: one that goes TO the intersection event and the other that goes to target_event
    # The split will occur at the intersection option that is part of the long chain
    # option1, option2 = intersecting_options[0], intersecting_options[1]  # type: Option

    # split_option = option1 if option1 in chain1.options else option2
    # split_index = get_split_idx(long_chain, split_option)
    # first_split = long_chain.options[:split_index]
    # second_split = short_chain.options[split_index:]
    #
    # # TODO: Create skills chains out of this...
    #
    # # Change the termination condition of options that target the `intersecting_options`
    # pass

    def conclude_option_initiation_phase(self, untrained_option, episode):
        """

		Args:
			untrained_option (Option)
			episode (int)

		Returns:
			completed_option (Option)
			should_create_children (bool)

		"""
        # In the skill-graph setting, we have to check if the current option's chain
        # is still accepting new options

        if self.should_create_more_options() and untrained_option.get_training_phase() == "initiation_done" \
                and self.chains[untrained_option.chain_id - 1].should_continue_chaining(self.chains):

            # We fix the learned option's initiation set and remove it from the list of target events
            self.untrained_options.remove(untrained_option)

            # Debug visualization
            plot_two_class_classifier(untrained_option, episode, self.experiment_name)

            return untrained_option, True

        elif untrained_option.get_training_phase() == "initiation_done":
            # Debug visualization
            plot_two_class_classifier(untrained_option, episode, self.experiment_name)

            # We fix the learned option's initiation set and remove it from the list of target events
            self.untrained_options.remove(untrained_option)

            return untrained_option, False

        return None, False

    def finish_option_initiation_phase(self, untrained_option, episode):
        """

		Args:
			untrained_option (Option)
			episode (int)

		Returns:
			completed_option (Option)
		"""
        if untrained_option.get_training_phase() == "initiation_done":
            # Debug visualization
            plot_two_class_classifier(untrained_option, episode, self.experiment_name)

            # We fix the learned option's initiation set and remove it from the list of target events
            self.untrained_options.remove(untrained_option)

            return untrained_option

        return None

    def add_new_options_to_skill_chains(self, new_options):
        # Iterate through all the child options and add them to the skill tree 1 by 1
        for new_option in new_options:  # type: Option
            if new_option is not None:
                self.untrained_options.append(new_option)
                self.add_negative_examples(new_option)

                # If initialize_everywhere is True, also add to trained_options
                if new_option.initialize_everywhere:
                    if self.pretrain_option_policies:
                        new_option.initialize_with_global_solver()
                    self.augment_agent_with_new_option(new_option, self.init_q)

    def manage_skill_chain_after_option_rollout(self, *, state_before_rollout, executed_option,
                                                created_options, episode_number, option_transitions):
        """ After a single option rollout, this method will perform the book-keeping necessary to maintain skill-chain."""

        # Update Q(s, o) for the `agent_over_options`
        self.update_policy_over_options_after_option_rollout(state_before_rollout=state_before_rollout,
                                                             executed_option=executed_option,
                                                             option_transitions=option_transitions)

        # In the skill-tree setting we could be learning many options at the current time
        # We must iterate through all such options and check if the current transition
        # triggered the termination condition of any such option
        for untrained_option in self.untrained_options:

            self.trigger_option_termination_conditions_off_policy(untrained_option=untrained_option,
                                                                  executed_option=executed_option,
                                                                  option_transitions=option_transitions,
                                                                  episode_number=episode_number)

            completed_option = self.finish_option_initiation_phase(untrained_option=untrained_option,
                                                                   episode=episode_number)

            # if completed_option is not None:
            # 	self.mdp.satisfy_target_event(self.chains)

            if completed_option is not None and self.start_state_salience:
                trained_back_options = self.manage_skill_chain_to_start_state(completed_option)
                created_options += trained_back_options

            if completed_option is not None and self.event_intersection_salience:
                trained_back_options = self.manage_intersection_between_option_and_events(completed_option)
                created_options += trained_back_options

            should_create_children = self.should_create_children_options(completed_option)

            if should_create_children:
                new_options = self.create_children_options(completed_option)
                self.add_new_options_to_skill_chains(new_options)

            if completed_option is not None:
                created_options.append(completed_option)

        if self.option_intersection_salience:
            self.manage_intersecting_skill_chains()

        return created_options

    def dsc_rollout(self, *, episode_number, step_number, interrupt_handle=lambda x: False):
        """ Single episode rollout of deep skill chaining from the current state in the MDP. """

        score = 0.

        state = deepcopy(self.mdp.cur_state)
        created_options = []

        while step_number < self.max_steps:

            # Pick an option
            selected_option = self.act(state)

            # Execute it in the MDP
            option_transitions, reward = selected_option.execute_option_in_mdp(self.mdp,
                                                                               episode_number,
                                                                               step_number)

            # Logging
            score += reward
            step_number += len(option_transitions)
            state = self.get_next_state_from_experiences(option_transitions)

            # DSC book keeping
            created_options = self.manage_skill_chain_after_option_rollout(state_before_rollout=state,
                                                                           executed_option=selected_option,
                                                                           option_transitions=option_transitions,
                                                                           episode_number=episode_number,
                                                                           created_options=created_options)

            if state.is_terminal() or interrupt_handle(state):
                break

        return score, step_number, created_options

    def skill_chaining_run_loop(self, *, num_episodes, num_steps, to_reset, starting_episode=0, interrupt_handle=lambda x: False):

        # For logging purposes
        per_episode_scores = []
        per_episode_durations = []
        last_10_scores = deque(maxlen=10)
        last_10_durations = deque(maxlen=10)

        for episode in range(starting_episode, starting_episode + num_episodes):

            step_number = 0
            if to_reset: self.mdp.reset()

            score, step_number, newly_created_options = self.dsc_rollout(episode_number=episode,
                                                                         interrupt_handle=interrupt_handle,
                                                                         step_number=step_number)

            last_10_scores.append(score)
            last_10_durations.append(step_number)
            per_episode_scores.append(score)
            per_episode_durations.append(step_number)

            self._log_dqn_status(episode, last_10_scores, last_10_durations)

        return per_episode_scores, per_episode_durations

    def _log_dqn_status(self, episode, last_10_scores, last_10_durations):

        print('\rEpisode {}\tAverage Score: {:.2f}\tDuration: {:.2f} steps\tOP Eps: {:.2f}'.format(
            episode, np.mean(last_10_scores), np.mean(last_10_durations), self.agent_over_options.epsilon))

        self.num_options_history.append(len(self.trained_options))

        if self.writer is not None:
            self.writer.add_scalar("Episodic scores", last_10_scores[-1], episode)

        if episode % 10 == 0:
            print('\rEpisode {}\tAverage Score: {:.2f}\tDuration: {:.2f} steps\tOP Eps: {:.2f}'.format(
                episode, np.mean(last_10_scores), np.mean(last_10_durations), self.agent_over_options.epsilon))

        if episode > 0 and episode % 100 == 0:
            # eval_score, trajectory = self.trained_forward_pass(render=False)
            eval_score, trajectory = 0., []

            self.validation_scores.append(eval_score)
            print("\rEpisode {}\tValidation Score: {:.2f}".format(episode, eval_score))

        if self.plotter is not None and self.generate_plots and episode % 10 == 0 and episode > 0:
            self.plotter.generate_episode_plots(self, episode)

    def save_all_models(self):
        for option in self.trained_options:  # type: Option
            save_model(option.solver, -1, self.log_dir, best=False)

    def save_all_scores(self, pretrained, scores, durations):
        print("\rSaving training and validation scores..")
        training_scores_file_name = "sc_pretrained_{}_training_scores_{}.pkl".format(pretrained, self.seed)
        training_durations_file_name = "sc_pretrained_{}_training_durations_{}.pkl".format(pretrained, self.seed)
        validation_scores_file_name = "sc_pretrained_{}_validation_scores_{}.pkl".format(pretrained, self.seed)
        num_option_history_file_name = "sc_pretrained_{}_num_options_per_epsiode_{}.pkl".format(pretrained, self.seed)

        if self.log_dir:
            training_scores_file_name = os.path.join(self.log_dir, training_scores_file_name)
            training_durations_file_name = os.path.join(self.log_dir, training_durations_file_name)
            validation_scores_file_name = os.path.join(self.log_dir, validation_scores_file_name)
            num_option_history_file_name = os.path.join(self.log_dir, num_option_history_file_name)

        with open(training_scores_file_name, "wb+") as _f:
            pickle.dump(scores, _f)
        with open(training_durations_file_name, "wb+") as _f:
            pickle.dump(durations, _f)
        with open(validation_scores_file_name, "wb+") as _f:
            pickle.dump(self.validation_scores, _f)
        with open(num_option_history_file_name, "wb+") as _f:
            pickle.dump(self.num_options_history, _f)

    def trained_forward_pass(self, render=True):
        """
		Called when skill chaining has finished training: execute options when possible and then atomic actions
		Returns:
			overall_reward (float): score accumulated over the course of the episode.
		"""
        self.mdp.reset()
        state = deepcopy(self.mdp.init_state)
        overall_reward = 0.
        self.mdp.render = render
        num_steps = 0
        option_trajectories = []

        while not state.is_terminal() and num_steps < self.max_steps:
            selected_option = self.act(state)

            option_reward, next_state, num_steps, option_state_trajectory = selected_option.trained_option_execution(self.mdp, num_steps)
            overall_reward += option_reward

            # option_state_trajectory is a list of (o, s) tuples
            option_trajectories.append(option_state_trajectory)

            state = next_state

        return overall_reward, option_trajectories


if __name__ == '__main__':
    parser = argparse.ArgumentParser()
    parser.add_argument("--experiment_name", type=str, help="Experiment Name")
    parser.add_argument("--device", type=str, help="cpu/cuda:0/cuda:1")
    parser.add_argument("--env", type=str, help="name of gym environment", default="Pendulum-v0")
    parser.add_argument("--pretrained", type=bool, help="whether or not to load pretrained options", default=False)
    parser.add_argument("--seed", type=int, help="Random seed for this run (default=0)", default=0)
    parser.add_argument("--episodes", type=int, help="# episodes", default=200)
    parser.add_argument("--steps", type=int, help="# steps", default=1000)
    parser.add_argument("--subgoal_reward", type=float, help="SkillChaining subgoal reward", default=0.)
    parser.add_argument("--lr_a", type=float, help="DDPG Actor learning rate", default=1e-4)
    parser.add_argument("--lr_c", type=float, help="DDPG Critic learning rate", default=1e-3)
    parser.add_argument("--ddpg_batch_size", type=int, help="DDPG Batch Size", default=64)
    parser.add_argument("--render", type=bool, help="Render the mdp env", default=False)
    parser.add_argument("--option_timeout", type=bool, help="Whether option times out at 200 steps", default=False)
    parser.add_argument("--generate_plots", type=bool, help="Whether or not to generate plots", default=False)
    parser.add_argument("--tensor_log", type=bool, help="Enable tensorboard logging", default=False)
    parser.add_argument("--control_cost", type=bool, help="Penalize high actuation solutions", default=False)
    parser.add_argument("--dense_reward", type=bool, help="Use dense/sparse rewards", default=False)
    parser.add_argument("--max_num_options", type=int, help="Max number of options we can learn", default=5)
    parser.add_argument("--num_subgoal_hits", type=int, help="Number of subgoal hits to learn an option", default=3)
    parser.add_argument("--buffer_len", type=int, help="buffer size used by option to create init sets", default=20)
    parser.add_argument("--classifier_type", type=str, help="ocsvm/elliptic for option initiation clf", default="ocsvm")
    parser.add_argument("--init_q", type=str, help="compute/zero", default="zero")
    parser.add_argument("--use_smdp_update", type=bool, help="sparse/SMDP update for option policy", default=False)
    parser.add_argument("--use_start_state_salience", action="store_true", default=False)
    parser.add_argument("--use_option_intersection_salience", action="store_true", default=False)
    parser.add_argument("--use_event_intersection_salience", action="store_true", default=False)
    parser.add_argument("--pretrain_option_policies", action="store_true", default=False)
    parser.add_argument("--create_backward_options", action="store_true", default=False)
    args = parser.parse_args()

    if args.env == "point-reacher":
        from simple_rl.tasks.point_reacher.PointReacherMDPClass import PointReacherMDP

        overall_mdp = PointReacherMDP(seed=args.seed, dense_reward=args.dense_reward, render=args.render)
        state_dim = 6
        action_dim = 2
    elif "reacher" in args.env.lower():
        from simple_rl.tasks.dm_fixed_reacher.FixedReacherMDPClass import FixedReacherMDP

        overall_mdp = FixedReacherMDP(seed=args.seed, difficulty=args.difficulty, render=args.render)
        state_dim = overall_mdp.init_state.features().shape[0]
        action_dim = overall_mdp.env.action_spec().minimum.shape[0]
    elif "maze" in args.env.lower():
        from simple_rl.tasks.point_maze.PointMazeMDPClass import PointMazeMDP

        overall_mdp = PointMazeMDP(dense_reward=args.dense_reward, seed=args.seed, render=args.render)
        state_dim = 6
        action_dim = 2
    elif "point" in args.env.lower():
        from simple_rl.tasks.point_env.PointEnvMDPClass import PointEnvMDP

        overall_mdp = PointEnvMDP(control_cost=args.control_cost, render=args.render)
        state_dim = 4
        action_dim = 2
    elif "sawyer" in args.env.lower():
        from simple_rl.tasks.leap_wrapper.LeapWrapperMDPClass import LeapWrapperMDP

        overall_mdp = LeapWrapperMDP(dense_reward=args.dense_reward, render=args.render)
        overall_mdp.env.seed(args.seed)
    else:
        from simple_rl.tasks.gym.GymMDPClass import GymMDP

        overall_mdp = GymMDP(args.env, render=args.render)
        state_dim = overall_mdp.env.observation_space.shape[0]
        action_dim = overall_mdp.env.action_space.shape[0]
        overall_mdp.env.seed(args.seed)

    # Create folders for saving various things
    logdir = create_log_dir(args.experiment_name)
    create_log_dir("saved_runs")
    create_log_dir("value_function_plots")
    create_log_dir("initiation_set_plots")
    create_log_dir("value_function_plots/{}".format(args.experiment_name))
    create_log_dir("initiation_set_plots/{}".format(args.experiment_name))

    print("Training skill chaining agent from scratch with a subgoal reward {}".format(args.subgoal_reward))
    print("MDP InitState = ", overall_mdp.init_state)

    q0 = 0. if args.init_q == "zero" else None

    chainer = SkillChaining(overall_mdp, args.steps, args.lr_a, args.lr_c, args.ddpg_batch_size,
                            seed=args.seed, subgoal_reward=args.subgoal_reward,
                            log_dir=logdir, num_subgoal_hits_required=args.num_subgoal_hits,
                            enable_option_timeout=args.option_timeout, init_q=q0, use_full_smdp_update=args.use_smdp_update,
                            generate_plots=args.generate_plots, tensor_log=args.tensor_log, device=args.device,
                            buffer_length=args.buffer_len,
                            start_state_salience=args.use_start_state_salience,
                            option_intersection_salience=args.use_option_intersection_salience,
                            event_intersection_salience=args.use_event_intersection_salience,
                            pretrain_option_policies=args.pretrain_option_policies,
                            create_backward_options=args.create_backward_options,
                            dense_reward=args.dense_reward,
                            experiment_name=args.experiment_name)
    episodic_scores, episodic_durations = chainer.skill_chaining_run_loop(num_episodes=args.episodes, num_steps=args.steps, to_reset=True)

    # Log performance metrics
    # chainer.save_all_models()
    # Used to be chainer.perform_experiments() --Kiran
    # chainer.plotter.generate_experiment_plots(chainer)
    chainer.save_all_scores(args.pretrained, episodic_scores, episodic_durations)<|MERGE_RESOLUTION|>--- conflicted
+++ resolved
@@ -176,14 +176,13 @@
 
     def create_chain_targeting_new_salient_event(self, salient_event):
         """
-		Given a new `salient_event`, create an option and the corresponding skill chain targeting it.
-
-		Args:
-			salient_event (SalientEvent)
-
-		Returns:
-			skill_chain (SkillChain)
-		"""
+        Given a new `salient_event`, create an option and the corresponding skill chain targeting it.
+        Args:
+            salient_event (SalientEvent)
+
+        Returns:
+            skill_chain (SkillChain)
+        """
         chain_id = len(self.chains) + 1
         init_salient_event = self.mdp.get_start_state_salient_event()
         goal_option = Option(overall_mdp=self.mdp, name=f'goal_option_{chain_id}',
@@ -271,7 +270,6 @@
 		Returns:
 			is_inside (bool)
 		"""
-<<<<<<< HEAD
         for option in self.trained_options[1:]:  # type: Option
             if option.get_training_phase() == "initiation_done" and option.initiation_classifier is not None:
                 if option.is_init_true(state):
@@ -399,135 +397,6 @@
 
     def augment_agent_with_new_option(self, newly_trained_option, init_q_value):
         """
-=======
-		for option in self.trained_options[1:]:  # type: Option
-			if option.get_training_phase() == "initiation_done" and option.initiation_classifier is not None:
-				if option.is_init_true(state):
-					return True
-		return False
-
-	def should_create_children_options(self, parent_option):
-
-		if parent_option is None:
-			return False
-
-		return self.should_create_more_options() \
-			   and parent_option.get_training_phase() == "initiation_done" \
-			   and self.chains[parent_option.chain_id - 1].should_continue_chaining(self.chains)
-
-	def create_children_options(self, option):
-		o1 = self.create_child_option(option)
-		children = [o1]
-		current_parent = option.parent
-		while current_parent is not None:
-			child_option = self.create_child_option(current_parent)
-			children.append(child_option)
-			current_parent = current_parent.parent
-		return children
-
-	def create_child_option(self, parent_option):
-
-		# Don't create a child option if you already include the init state of the MDP
-		# Also enforce the max branching factor of our skill tree
-
-		# Added extra condition for chain_id b/c I got an intersection option which covered the start state,
-		# but still want options to build in the other direction
-		# if (self.init_state_in_option(parent_option) and parent_option.name != "intersection_option") \
-		if self.init_state_in_option(parent_option)	\
-				or len(parent_option.children) >= parent_option.max_num_children:
-			return None
-
-		# Create new option whose termination is the initiation of the option we just trained
-		if "goal_option" in parent_option.name:
-			prefix = f"option_{parent_option.name.split('_')[-1]}"
-		else:
-			prefix = parent_option.name
-		name = prefix + "_{}".format(len(parent_option.children))
-		print("Creating {} with parent {}".format(name, parent_option.name))
-
-		# Options in the backward chain have a pre-set init_salient_event defined for them.
-		# This is generally the target event of the corresponding forward skill chain. Options
-		# in the current backward chain have their init_salient_event parameter set, which
-		# is only used during the gestation period of options
-		is_backward_option = self.chains[parent_option.chain_id - 1].is_backward_chain
-		gestation_init_salient_event = None
-		if is_backward_option:
-			gestation_init_salient_event = parent_option.init_salient_event  # type: SalientEvent
-
-		old_untrained_option_id = id(parent_option)
-		new_untrained_option = Option(self.mdp, name=name, global_solver=self.global_option.solver,
-									  lr_actor=parent_option.solver.actor_learning_rate,
-									  lr_critic=parent_option.solver.critic_learning_rate,
-									  ddpg_batch_size=parent_option.solver.batch_size,
-									  subgoal_reward=self.subgoal_reward,
-									  buffer_length=self.buffer_length,
-									  classifier_type=self.classifier_type,
-									  num_subgoal_hits_required=self.num_subgoal_hits_required,
-									  seed=self.seed, parent=parent_option,  max_steps=self.max_steps,
-									  enable_timeout=self.enable_option_timeout, chain_id=parent_option.chain_id,
-									  writer=self.writer, device=self.device, dense_reward=self.dense_reward,
-									  initialize_everywhere=parent_option.initialize_everywhere,
-									  max_num_children=parent_option.max_num_children,
-									  is_backward_option=is_backward_option,
-									  init_salient_event=gestation_init_salient_event,
-									  use_warmup_phase=self.use_warmup_phase,
-									  update_global_solver=self.update_global_solver,
-									  initiation_period=parent_option.initiation_period)
-
-		new_untrained_option_id = id(new_untrained_option)
-		assert new_untrained_option_id != old_untrained_option_id, "Checking python references"
-		assert id(new_untrained_option.parent) == old_untrained_option_id, "Checking python references"
-
-		parent_option.children.append(new_untrained_option)
-
-		return new_untrained_option
-
-	def make_off_policy_updates_for_options(self, state, action, reward, next_state):
-		for option in self.trained_options: # type: Option
-			option.off_policy_update(state, action, reward, next_state)\
-
-
-	def make_smdp_update(self, *, action, next_state, option_transitions):
-		"""
-		Use Intra-Option Learning for sample efficient learning of the option-value function Q(s, o)
-		Args:
-			action (int): option taken by the global solver
-			next_state (State): state we landed in after executing the option
-			option_transitions (list): list of (s, a, r, s') tuples representing the trajectory during option execution
-		"""
-
-		def get_reward(transitions):
-			gamma = self.global_option.solver.gamma
-			raw_rewards = [tt[2] for tt in transitions]
-			return sum([(gamma ** idx) * rr for idx, rr in enumerate(raw_rewards)])
-
-		selected_option = self.trained_options[action]  # type: Option
-
-		for i, transition in enumerate(option_transitions):
-			start_state = transition[0]
-			if selected_option.is_init_true(start_state):
-				if self.use_full_smdp_update:
-					sub_transitions = option_transitions[i:]
-					option_reward = get_reward(sub_transitions)
-					self.agent_over_options.step(start_state.features(), action, option_reward, next_state.features(),
-												 next_state.is_terminal(), num_steps=len(sub_transitions))
-				else:
-					option_reward = self.subgoal_reward if selected_option.is_term_true(next_state) else -1.
-					self.agent_over_options.step(start_state.features(), action, option_reward, next_state.features(),
-												 next_state.is_terminal(), num_steps=1)
-
-	def get_init_q_value_for_new_option(self, newly_trained_option):
-		global_solver = self.agent_over_options  # type: DQNAgent
-		state_option_pairs = newly_trained_option.final_transitions
-		q_values = []
-		for state, option_idx in state_option_pairs:
-			q_value = global_solver.get_qvalue(state.features(), option_idx)
-			q_values.append(q_value)
-		return np.max(q_values)
-
-	def augment_agent_with_new_option(self, newly_trained_option, init_q_value):
-		"""
->>>>>>> b91a1d19
 		Train the current untrained option and initialize a new one to target.
 		Add the newly_trained_option as a new node to the Q-function over options
 		Args:
