--- conflicted
+++ resolved
@@ -131,13 +131,8 @@
             return self._train_counts_with_transition_consistency(buffers=tc_action_buffers, epochs=epochs)
         elif self.optimization_quantity == "chunked-count":
             return self._train_chunked_attractive_and_repulsive_function_counts(buffers=action_buffers, state_next_state_buffer=state_next_state_buffer, epochs=epochs)
-<<<<<<< HEAD
-        elif self.optimization_quantity == "chunked-bonus":
-            return self._train_chunked_attractive_and_repulsive_function_bonuses(buffers=action_buffers, state_next_state_buffer=state_next_state_buffer, epochs=epochs, verbose=verbose)
-=======
         elif self.optimization_quantity == "chunked-bonus" or self.optimization_quantity == "chunked-log":
-            return self._train_chunked_attractive_and_repulsive_function_representations(buffers=action_buffers, state_next_state_buffer=state_next_state_buffer, epochs=epochs)
->>>>>>> 124a99b1
+            return self._train_chunked_attractive_and_repulsive_function_representations(buffers=action_buffers, state_next_state_buffer=state_next_state_buffer, epochs=epochs, verbose=verbose)
         raise NotImplementedError(f"Optimization quantity {self.optimization_quantity} not implemented yet.")
 
     def extract_features(self, states):
@@ -364,22 +359,17 @@
 
         self.buffers = buffers
 
-<<<<<<< HEAD
-    def _train_chunked_attractive_and_repulsive_function_bonuses(self, *, buffers, state_next_state_buffer, epochs, verbose=True):
-=======
-    def _train_chunked_attractive_and_repulsive_function_representations(self, *, buffers, state_next_state_buffer, epochs):
->>>>>>> 124a99b1
+    def _train_chunked_attractive_and_repulsive_function_representations(self, *, buffers, state_next_state_buffer, epochs=-1, verbose=True):
         self.model.train()
         optimizer = torch.optim.Adam(self.model.parameters(), lr=1e-4, weight_decay=1e-2)
         data_set = ChunkedStateDataset(buffers, state_next_state_buffer, chunk_size=self.approx_chunk_size)
 
-<<<<<<< HEAD
         if verbose == False:
             tqdm = lambda x : x # it's identity within this loop...
-=======
+
         buffer_size = len(state_next_state_buffer)
-        epochs = self._get_scaled_num_epochs(buffer_size)
->>>>>>> 124a99b1
+        if epochs <= 0:
+            epochs = self._get_scaled_num_epochs(buffer_size)
 
         for epoch in tqdm(range(epochs)):
             data_set.set_indices()
